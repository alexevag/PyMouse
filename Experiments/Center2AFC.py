from utils.Timer import *
from StateMachine import *
from datetime import datetime, timedelta


class State(StateClass):
    def __init__(self, parent=None):
        self.timer = Timer()
        if parent:
            self.__dict__.update(parent.__dict__)

    def setup(self, logger, BehaviorClass, StimulusClass, session_params, conditions):
        self.logger = logger
        self.logger.log_session(session_params, '2AFC')
        # Initialize params & Behavior/Stimulus objects
        self.beh = BehaviorClass(self.logger, session_params)
        self.stim = StimulusClass(self.logger, session_params, conditions, self.beh)
        self.params = session_params
        self.logger.log_conditions(conditions, self.stim.get_condition_tables())

        logger.update_setup_info('start_time', session_params['start_time'])
        logger.update_setup_info('stop_time', session_params['stop_time'])

        exitState = Exit(self)
        self.StateMachine = StateMachine(Prepare(self), exitState)

        # Initialize states
        global states
        states = {
            'PreTrial'     : PreTrial(self),
            'Trial'        : Trial(self),
            'PostTrial'    : PostTrial(self),
            'InterTrial'   : InterTrial(self),
            'Reward'       : Reward(self),
            'Punish'       : Punish(self),
            'Sleep'        : Sleep(self),
            'OffTime'      : OffTime(self),
            'Exit'         : exitState}

    def entry(self):  # updates stateMachine from Database entry - override for timing critical transitions
        self.StateMachine.status = self.logger.get_setup_info('status')
        self.logger.update_state(self.__class__.__name__)

    def run(self):
        self.StateMachine.run()

    def is_sleep_time(self):
        now = datetime.now()
        start = now.replace(hour=0, minute=0, second=0) + self.logger.get_setup_info('start_time')
        stop = now.replace(hour=0, minute=0, second=0) + self.logger.get_setup_info('stop_time')
        if stop < start:
            stop = stop + timedelta(days=1)
        time_restriction = now < start or now > stop
        return time_restriction


class Prepare(State):
    def run(self):
        self.stim.setup() # prepare stimulus

    def next(self):
        if self.is_sleep_time():
            return states['Sleep']
        else:
            return states['PreTrial']


class PreTrial(State):
    def entry(self):
        self.stim.prepare()
        self.beh.prepare(self.stim.curr_cond)
        self.timer.start()
        self.logger.update_state(self.__class__.__name__)

    def run(self): pass

    def next(self):
        if self.beh.is_ready(self.stim.curr_cond['init_duration']):
            return states['Trial']
        elif self.is_sleep_time():
            return states['Sleep']
        else:
            if self.timer.elapsed_time() > 5000: # occasionally get control status
                self.timer.start()
                self.StateMachine.status = self.logger.get_setup_info('status')
                self.logger.ping()
            return states['PreTrial']


class Trial(State):
    def __init__(self, parent):
        self.__dict__.update(parent.__dict__)
        self.probe = 0
        self.trial_start = 0
        super().__init__()

    def entry(self):
        self.is_ready = True
        self.resp_ready = False
        self.logger.update_state(self.__class__.__name__)
        self.stim.init()
        self.timer.start()  # trial start counter
        self.trial_start = self.logger.init_trial(self.stim.curr_cond['cond_hash'])

    def run(self):
        self.stim.present()  # Start Stimulus
        self.probe = self.beh.is_licking(self.trial_start)
        if self.timer.elapsed_time() >= self.stim.curr_cond['delay_duration'] and not self.resp_ready: # delay completed
            self.resp_ready = True
            self.stim.ready_stim()
        else:
            self.is_ready = self.beh.is_ready(self.timer.elapsed_time() + self.stim.curr_cond['init_duration'])  # update times

    def next(self):
        if not self.is_ready and not self.resp_ready:                           # did not wait
            return states['PostTrial']
        elif self.probe > 0 and self.resp_ready and not self.beh.is_correct(self.stim.curr_cond): # response to incorrect probe
            return states['Punish']
        elif self.probe > 0 and self.resp_ready and self.beh.is_correct(self.stim.curr_cond): # response to correct probe
            return states['Reward']
        elif self.timer.elapsed_time() > self.stim.curr_cond['trial_duration']:      # timed out
            return states['PostTrial']
        else:
            return states['Trial']

    def exit(self):
        self.logger.log_trial()
        self.logger.ping()


class PostTrial(State):
    def run(self):
        self.stim.stop()  # stop stimulus when timeout
        self.beh.update_history()

    def next(self):
        return states['InterTrial']


class InterTrial(State):
    def run(self):
        if self.beh.is_licking() & self.params.get('nolick_intertrial'):
            self.timer.start()

    def next(self):
        if self.is_sleep_time():
            return states['Sleep']
        elif self.beh.is_hydrated():
            return states['OffTime']
        elif self.timer.elapsed_time() >= self.stim.curr_cond['intertrial_duration']:
            return states['PreTrial']
        else:
            return states['InterTrial']


class Reward(State):
    def run(self):
        self.beh.reward()
        self.stim.stop()
        print('Rewarding')

    def next(self):
        return states['InterTrial']


class Punish(State):
    def entry(self):
        self.beh.punish()
        self.stim.stop()
        self.stim.unshow([0, 0, 0])
        self.timer.start()
        self.logger.update_state(self.__class__.__name__)
        print('Punishing')

<<<<<<< HEAD
    def run(self): pass
       
=======
    def run(self):
        self.stim.punish_stim()
>>>>>>> b9ef2492

    def next(self):
        if self.timer.elapsed_time() >= self.stim.curr_cond['timeout_duration']:
            return states['InterTrial']
        else:
            return states['Punish']

    def exit(self):
        self.stim.unshow()


class Sleep(State):
    def entry(self):
        self.logger.update_state(self.__class__.__name__)
        self.logger.update_setup_status('sleeping')
        self.stim.unshow([0, 0, 0])

    def run(self):
        self.logger.ping()
        time.sleep(5)

    def next(self):
        if self.logger.get_setup_info('status') == 'stop':  # if wake up then update session
            return states['Exit']
        elif self.logger.get_setup_info('status') == 'wakeup' and not self.is_sleep_time():
            self.logger.update_setup_status('running')
            return states['PreTrial']
        elif self.logger.get_setup_info('status') == 'sleeping' and not self.is_sleep_time():  # if wake up then update session
            self.logger.update_setup_status('running')
            return states['Exit']
        else:
            return states['Sleep']


class OffTime(State):
    def entry(self):
        self.logger.update_state(self.__class__.__name__)
        self.logger.update_setup_status('offtime')
        self.stim.unshow([0, 0, 0])

    def run(self):
        self.logger.ping()
        time.sleep(5)

    def next(self):
        if self.logger.get_setup_info('status') == 'stop':  # if wake up then update session
            return states['Exit']
        elif self.is_sleep_time():
            return states['Sleep']
        else:
            return states['OffTime']


class Exit(State):
    def run(self):
        self.beh.cleanup()
        self.stim.close()<|MERGE_RESOLUTION|>--- conflicted
+++ resolved
@@ -172,13 +172,7 @@
         self.logger.update_state(self.__class__.__name__)
         print('Punishing')
 
-<<<<<<< HEAD
     def run(self): pass
-       
-=======
-    def run(self):
-        self.stim.punish_stim()
->>>>>>> b9ef2492
 
     def next(self):
         if self.timer.elapsed_time() >= self.stim.curr_cond['timeout_duration']:
