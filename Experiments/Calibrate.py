import time
from importlib import import_module

import pygame
<<<<<<< HEAD
import pygame_menu
from pygame_menu.examples import create_example_window

from Interfaces.RPPorts import *
from core.Logger import experiment
=======
from Interfaces.RPPorts import *
import time
>>>>>>> 384b4aa2

try:
    import pygame_menu
    IMPORT_PYGAME_MENU = True
except:
    IMPORT_PYGAME_MENU = False
    
class Experiment:
    """ _summary_
    I created a main menu where every time i want to move to new one a clean it 
    and i render the new components

    Menu order:
    1. pressure menu: define the air pressure in PSI
    The next menus run in loop for all the number of pulses
    2. a menu to check that pads has been placed under the ports
    3. run the pulses on every port
    4. port weight menu to define the weight in every port
    """
    def __init__(self):
        # self.interface = None
        self.params = None
        self.logger = None
        self.sync = False
        self.cal_idx = 0
        self.msg = ''
        self.pulse = 0
        self.screen_width = 800
        self.screen_height = 480
        self.ports = None
        self.port = None
        if not globals()['IMPORT_PYGAME_MENU']:
            raise ImportError('You need to install the pygame-menu: pip install pygame-menu')


    def setup(self, logger, params):
        """setup _summary_

        _extended_summary_
        """
        self.params = params
        self.logger = logger
        interface_module = (
            experiment.SetupConfiguration
            & {"setup_conf_idx": self.params["setup_conf_idx"]}
        ).fetch("interface")[0]
        interface = getattr(import_module(f'Interfaces.{interface_module}'), interface_module)
        self.interface = interface(exp=self, callbacks=False)

        pygame.init()
        self.surface = pygame.display.set_mode((800, 480))
        if self.logger.is_pi:
            self.screen = pygame.display.set_mode((self.screen_width, self.screen_height),
                                                pygame.FULLSCREEN)

        # Configure self.theme
        self.theme = pygame_menu.themes.THEME_DARK.copy()
        self.theme.background_color = (0, 0, 0)
        self.theme.title_background_color = (43, 43, 43)
        self.theme.title_font_size = 35
        self.theme.widget_alignment = pygame_menu.locals.ALIGN_CENTER
        self.theme.widget_font_color = (255, 255, 255)
        self.theme.widget_font_size = 30
        self.theme.widget_padding = 0

        self.menu = pygame_menu.Menu('',
                        self.screen_width,
                        self.screen_height,
                        center_content=False,
                        mouse_motion_selection=True,
                        onclose=None,
                        overflow=False,
                        theme=self.theme,
                        )
                        
        self.pressure = None
        self.curr=''
        self.stop = False
        # Start with the pressure menu

        self.create_pressure_menu()
        self.run()

    def run(self) -> None:
        """
        Calibration mainloop.
        """
        

        # self.menu.mainloop(self.surface, disable_loop=test)
        while self.stop == False:
            events = pygame.event.get()
            for event in events:
                if event.type == pygame.QUIT:
                    exit()

            if self.menu.is_enabled():
                self.menu.update(events)
                self.menu.draw(self.surface)

            pygame.display.flip()

        pygame_menu.events.CLOSE

        if pygame.get_init():
            pygame.display.quit()

    def create_pressure_menu(self):
        """The First menu in Calibration where is definde the air pressure in PSI
        """
        self.menu.clear()
        self.button_input('Enter air pressure (PSI)', self.create_pulsenum_menu)

    def create_pulsenum_menu(self):
        """ Before start pulses show a label in screen to place a pad under the ports
        """        
        self.pressure  = self.curr
        self.curr=''
        if self.cal_idx < len(self.params['pulsenum']):
            self.menu.clear()
            self.menu.add.label(
                'Place zero-weighted pad under the port',
                float=True,
                font_size=30).translate(20, 80)
            self.menu.add.button(
                'OK',
                self.create_pulse_num,
                align=pygame_menu.locals.ALIGN_LEFT,
                float=True,
                padding = (10,10,10,10),
                background_color = (0,128,0),
                font_size=30
            ).translate(400, 140)
        else:
            self.exit()

    def create_pulse_num(self):
        """ 
        Display the pulses
        """
        self.pulse = 0
        msg = f"Pulse {self.pulse + 1}/{self.params['pulsenum'][self.cal_idx]}"
        self.menu.clear()
        pulses_label = self.menu.add.label(
            msg,
            float=True,
            label_id="pulses_label",
            font_size=40,
            background_color = (0, 15, 15)).translate(0, 50)
        # Adds a function to the Widget to be executed each time the label is drawn.
        pulses_label.add_draw_callback(self.run_pulses)

    def run_pulses(self, widget, menu):
        """ This function is executed each time the label is drawm

        Args:
            widget (_type_): The widget that uses the function
            menu (_type_): The current menu
        """
        if self.pulse < self.params['pulsenum'][self.cal_idx]:
            self.msg = f"Pulse {self.pulse + 1}/{self.params['pulsenum'][self.cal_idx]}"
            print('\r' + self.msg, end='')
            widget.set_title(self.msg)
            for port in self.params['ports']:
                try:
                    self.interface.give_liquid(port, self.params['duration'][self.cal_idx])
                    pass
                except Exception as error:
                    # ToDo update notes in control table
                    print(f"Error {error}")
                    self.exit()

                time.sleep(self.params['duration'][self.cal_idx] / 1000\
                            + self.params['pulse_interval'][self.cal_idx] / 1000)
            self.pulse += 1  # update trial
        else:
            print('\r' + self.msg, end='')
            self.cal_idx += 1
            self.ports = self.params['ports'].copy()
            self.create_port_weight()

    def create_port_weight(self):
        """A menu with numpad for defining the water in every port
        """
        self.menu.clear()
        cal_idx = self.cal_idx-1
        if self.params['save']:
            self.menu.clear()
            if len(self.ports) != 0:
                if len(self.ports)!=len(self.params['ports']):
                    self.log_pulse_weight(self.params['duration'][cal_idx], self.port,
                                                    self.params['pulsenum'][cal_idx], self.curr, self.pressure)

                self.port = self.ports.pop(0)
                self.button_input(f'Enter weight for port {self.port }', self.create_port_weight)
            else:
                self.log_pulse_weight(self.params['duration'][cal_idx], self.port,
                                self.params['pulsenum'][cal_idx], self.curr, self.pressure)

                self.create_pulsenum_menu()
        else:
            self.create_pulsenum_menu()


    def exit(self):
        """exit _summary_

        exit function after the Experiment has finished
        """
        self.menu.clear()
        self.menu.add.label(
            'Done calibrating!!',
            float=True,
            font_size=30).translate(20, 80)
        self.menu.draw(self.screen)
        pygame.display.flip()
        time.sleep(2)
        self.stop=True
        self.interface.cleanup()
        self.logger.update_setup_info({'status': 'ready'})
        time.sleep(1)


    def button_input(self, message: str, _func):
        """button_input _summary_
        
        Create a label with a numpad

        Args:
            message (str): a string to display in as label
            _func (method): a method to run after the OK is pressed in the numpad
        """
        self.menu.add.label(
            message,
            font_size=25,
        )
        self.num_pad(_func)

    def num_pad(self, _func):
        """num_pad _summary_

        _extended_summary_

        Args:
            log_function (_type_): _description_
        """
        self.num_pad_disp = self.menu.add.label('', background_color=None, margin=(10, 0),
                                        selectable=True, selection_effect=None)
        self.menu.add.vertical_margin(10)
        cursor = pygame_menu.locals.CURSOR_HAND

        self.curr = ''

        # Add horizontal frames
        f1 = self.menu.add.frame_h(299, 54, margin=(0, 0))
        b1 = f1.pack(self.menu.add.button('1', lambda: self._press(1), cursor=cursor))
        b2 = f1.pack(self.menu.add.button('2', lambda: self._press(2), cursor=cursor), align=pygame_menu.locals.ALIGN_CENTER)
        b3 = f1.pack(self.menu.add.button('3', lambda: self._press(3), cursor=cursor), align=pygame_menu.locals.ALIGN_RIGHT)
        self.menu.add.vertical_margin(5)

        f2 = self.menu.add.frame_h(299, 54, margin=(0, 0))
        b4 = f2.pack(self.menu.add.button('4', lambda: self._press(4), cursor=cursor))
        b5 = f2.pack(self.menu.add.button('5', lambda: self._press(5), cursor=cursor), align=pygame_menu.locals.ALIGN_CENTER)
        b6 = f2.pack(self.menu.add.button('6', lambda: self._press(6), cursor=cursor), align=pygame_menu.locals.ALIGN_RIGHT)
        self.menu.add.vertical_margin(5)

        f3 = self.menu.add.frame_h(299, 54, margin=(0, 0))
        b7 = f3.pack(self.menu.add.button('7', lambda: self._press(7), cursor=cursor))
        b8 = f3.pack(self.menu.add.button('8', lambda: self._press(8), cursor=cursor), align=pygame_menu.locals.ALIGN_CENTER)
        b9 = f3.pack(self.menu.add.button('9', lambda: self._press(9), cursor=cursor), align=pygame_menu.locals.ALIGN_RIGHT)
        self.menu.add.vertical_margin(5)

        f4 = self.menu.add.frame_h(299, 54, margin=(0, 0))
        delete = f4.pack(self.menu.add.button('<', lambda: self._press('<'), cursor=cursor), align=pygame_menu.locals.ALIGN_RIGHT)
        b0 = f4.pack(self.menu.add.button('0', lambda: self._press(0), cursor=cursor), align=pygame_menu.locals.ALIGN_CENTER)
        dot = f4.pack(self.menu.add.button(' .', lambda: self._press('.'), cursor=cursor), align=pygame_menu.locals.ALIGN_LEFT)
        self.menu.add.vertical_margin(5)

        f5 = self.menu.add.frame_h(299, 54, margin=(0, 0))
        ok = f5.pack(self.menu.add.button('OK', lambda: self._press('ok', _func), cursor=cursor), align=pygame_menu.locals.ALIGN_CENTER)

        # Add decorator for each object
        for widget in (b1, b2, b3, b4, b5, b6, b7, b8, b9, b0, ok, delete, dot):
            w_deco = widget.get_decorator()
            if widget != ok:
                w_deco.add_rectangle(-37, -27, 74, 54, (15, 15, 15))
                on_layer = w_deco.add_rectangle(-37, -27, 74, 54, (84, 84, 84))
            else:
                w_deco.add_rectangle(-37, -27, 74, 54, (0,128,0))
                on_layer = w_deco.add_rectangle(-37, -27, 74, 54, (40, 171, 187))
            w_deco.disable(on_layer)
            widget.set_attribute('on_layer', on_layer)

            def widget_select(sel: bool, wid: 'pygame_menu.widgets.Widget', _):
                """
                Function triggered if widget is selected
                """
                lay = wid.get_attribute('on_layer')
                if sel:
                    wid.get_decorator().enable(lay)
                else:
                    wid.get_decorator().disable(lay)

            widget.set_onselect(widget_select)
            widget.set_padding((2, 19, 0, 23))

    def _press(self, digit, _func=None) -> None:
        """
        Press numpad digit.

        :param digit: Number or symbol
        """
        if digit == 'ok':
            if not self.curr=='':
                _func()
        elif digit=='<':
            self.curr = ''
            self.num_pad_disp.set_title(str(''))
        else:
            if len(self.curr) <= 9:
                self.curr += str(digit)
            self.num_pad_disp.set_title(self.curr)

    def log_pulse_weight(self, pulse_dur, port, pulse_num, weight=0, pressure=0):
        key = dict(setup=self.logger.setup, port=port, date=time.strftime("%Y-%m-%d"))
        self.logger.put(table='PortCalibration', tuple=key, schema='behavior', priority=5,
                        ignore_extra_fields=True, validate=True, block=True, replace=False)
        self.logger.put(table='PortCalibration.Liquid',  schema='behavior', replace=True, ignore_extra_fields=True,
                        tuple=dict(key, pulse_dur=pulse_dur, pulse_num=pulse_num, weight=weight, pressure=pressure))<|MERGE_RESOLUTION|>--- conflicted
+++ resolved
@@ -2,16 +2,8 @@
 from importlib import import_module
 
 import pygame
-<<<<<<< HEAD
-import pygame_menu
-from pygame_menu.examples import create_example_window
-
-from Interfaces.RPPorts import *
-from core.Logger import experiment
-=======
 from Interfaces.RPPorts import *
 import time
->>>>>>> 384b4aa2
 
 try:
     import pygame_menu
