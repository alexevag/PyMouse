import time
from importlib import import_module

import pygame
import time
from importlib import import_module
from core.Experiment import *

try:
    import pygame_menu
    IMPORT_PYGAME_MENU = True
except:
    IMPORT_PYGAME_MENU = False


class Experiment:
    """ _summary_
    I created a main menu where every time i want to move to new one a clean it 
    and i render the new components

    Menu order:
    1. pressure menu: define the air pressure in PSI
    The next menus run in loop for all the number of pulses
    2. a menu to check that pads has been placed under the ports
    3. run the pulses on every port
    4. port weight menu to define the weight in every port
    """
    def __init__(self):
        # self.interface = None
        self.params = None
        self.logger = None
        self.sync = False
        self.cal_idx = 0
        self.msg = ''
        self.pulse = 0
        self.screen_width = 800
        self.screen_height = 480
        self.ports = None
        self.port = None
        if not globals()['IMPORT_PYGAME_MENU']:
            raise ImportError('You need to install the pygame-menu: pip install pygame-menu')


    def setup(self, logger, params):
        """setup _summary_

        _extended_summary_
        """
        self.params = params
        self.logger = logger
<<<<<<< HEAD
        interface_module = (
            experiment.SetupConfiguration
            & {"setup_conf_idx": self.params["setup_conf_idx"]}
        ).fetch("interface")[0]
=======
        interface_module = (experiment.SetupConfiguration & {'setup_conf_idx': self.params['setup_conf_idx']}
                            ).fetch('interface')[0]
>>>>>>> f882a363
        interface = getattr(import_module(f'Interfaces.{interface_module}'), interface_module)
        self.interface = interface(exp=self, callbacks=False)

        pygame.init()
        self.surface = pygame.display.set_mode((800, 480))
        if self.logger.is_pi:
            self.screen = pygame.display.set_mode((self.screen_width, self.screen_height),
                                                pygame.FULLSCREEN)

        # Configure self.theme
        self.theme = pygame_menu.themes.THEME_DARK.copy()
        self.theme.background_color = (0, 0, 0)
        self.theme.title_background_color = (43, 43, 43)
        self.theme.title_font_size = 35
        self.theme.widget_alignment = pygame_menu.locals.ALIGN_CENTER
        self.theme.widget_font_color = (255, 255, 255)
        self.theme.widget_font_size = 30
        self.theme.widget_padding = 0

        self.menu = pygame_menu.Menu('',
                        self.screen_width,
                        self.screen_height,
                        center_content=False,
                        mouse_motion_selection=True,
                        onclose=None,
                        overflow=False,
                        theme=self.theme,
                        )
                        
        self.pressure = None
        self.curr=''
        self.stop = False
        # Start with the pressure menu

        self.create_pressure_menu()
        self.run()

    def run(self) -> None:
        """
        Calibration mainloop.
        """
        

        # self.menu.mainloop(self.surface, disable_loop=test)
        while self.stop == False:
            events = pygame.event.get()
            for event in events:
                if event.type == pygame.QUIT:
                    exit()

            if self.menu.is_enabled():
                self.menu.update(events)
                self.menu.draw(self.surface)

            pygame.display.flip()

        pygame_menu.events.CLOSE

        if pygame.get_init():
            pygame.display.quit()

    def create_pressure_menu(self):
        """The First menu in Calibration where is definde the air pressure in PSI
        """
        self.menu.clear()
        self.button_input('Enter air pressure (PSI)', self.create_pulsenum_menu)

    def create_pulsenum_menu(self):
        """ Before start pulses show a label in screen to place a pad under the ports
        """        
        self.pressure  = self.curr
        self.curr=''
        if self.cal_idx < len(self.params['pulsenum']):
            self.menu.clear()
            self.menu.add.label(
                'Place zero-weighted pad under the port',
                float=True,
                font_size=30).translate(20, 80)
            self.menu.add.button(
                'OK',
                self.create_pulse_num,
                align=pygame_menu.locals.ALIGN_LEFT,
                float=True,
                padding = (10,10,10,10),
                background_color = (0,128,0),
                font_size=30
            ).translate(400, 140)
        else:
            self.exit()

    def create_pulse_num(self):
        """ 
        Display the pulses
        """
        self.pulse = 0
        msg = f"Pulse {self.pulse + 1}/{self.params['pulsenum'][self.cal_idx]}"
        self.menu.clear()
        pulses_label = self.menu.add.label(
            msg,
            float=True,
            label_id="pulses_label",
            font_size=40,
            background_color = (0, 15, 15)).translate(0, 50)
        # Adds a function to the Widget to be executed each time the label is drawn.
        pulses_label.add_draw_callback(self.run_pulses)

    def run_pulses(self, widget, menu):
        """ This function is executed each time the label is drawm

        Args:
            widget (_type_): The widget that uses the function
            menu (_type_): The current menu
        """
        if self.pulse < self.params['pulsenum'][self.cal_idx]:
            self.msg = f"Pulse {self.pulse + 1}/{self.params['pulsenum'][self.cal_idx]}"
            print('\r' + self.msg, end='')
            widget.set_title(self.msg)
            for port in self.params['ports']:
                try:
                    self.interface.give_liquid(port, self.params['duration'][self.cal_idx])
                    pass
                except Exception as error:
                    # ToDo update notes in control table
                    print(f"Error {error}")
                    self.exit()

                time.sleep(self.params['duration'][self.cal_idx] / 1000\
                            + self.params['pulse_interval'][self.cal_idx] / 1000)
            self.pulse += 1  # update trial
        else:
            print('\r' + self.msg, end='')
            self.cal_idx += 1
            self.ports = self.params['ports'].copy()
            self.create_port_weight()

    def create_port_weight(self):
        """A menu with numpad for defining the water in every port
        """
        self.menu.clear()
        cal_idx = self.cal_idx-1
        if self.params['save']:
            self.menu.clear()
            if len(self.ports) != 0:
                if len(self.ports)!=len(self.params['ports']):
                    self.log_pulse_weight(self.params['duration'][cal_idx], self.port,
                                                    self.params['pulsenum'][cal_idx], self.curr, self.pressure)

                self.port = self.ports.pop(0)
                self.button_input(f'Enter weight for port {self.port }', self.create_port_weight)
            else:
                self.log_pulse_weight(self.params['duration'][cal_idx], self.port,
                                self.params['pulsenum'][cal_idx], self.curr, self.pressure)

                self.create_pulsenum_menu()
        else:
            self.create_pulsenum_menu()


    def exit(self):
        """exit _summary_

        exit function after the Experiment has finished
        """
        self.menu.clear()
        self.menu.add.label(
            'Done calibrating!!',
            float=True,
            font_size=30).translate(20, 80)
        self.menu.draw(self.screen)
        pygame.display.flip()
        time.sleep(2)
        self.stop=True
        self.interface.cleanup()
        self.logger.update_setup_info({'status': 'ready'})
        time.sleep(1)


    def button_input(self, message: str, _func):
        """button_input _summary_
        
        Create a label with a numpad

        Args:
            message (str): a string to display in as label
            _func (method): a method to run after the OK is pressed in the numpad
        """
        self.menu.add.label(
            message,
            font_size=25,
        )
        self.num_pad(_func)

    def num_pad(self, _func):
        """num_pad _summary_

        _extended_summary_

        Args:
            log_function (_type_): _description_
        """
        self.num_pad_disp = self.menu.add.label('', background_color=None, margin=(10, 0),
                                        selectable=True, selection_effect=None)
        self.menu.add.vertical_margin(10)
        cursor = pygame_menu.locals.CURSOR_HAND

        self.curr = ''

        # Add horizontal frames
        f1 = self.menu.add.frame_h(299, 54, margin=(0, 0))
        b1 = f1.pack(self.menu.add.button('1', lambda: self._press(1), cursor=cursor))
        b2 = f1.pack(self.menu.add.button('2', lambda: self._press(2), cursor=cursor), align=pygame_menu.locals.ALIGN_CENTER)
        b3 = f1.pack(self.menu.add.button('3', lambda: self._press(3), cursor=cursor), align=pygame_menu.locals.ALIGN_RIGHT)
        self.menu.add.vertical_margin(5)

        f2 = self.menu.add.frame_h(299, 54, margin=(0, 0))
        b4 = f2.pack(self.menu.add.button('4', lambda: self._press(4), cursor=cursor))
        b5 = f2.pack(self.menu.add.button('5', lambda: self._press(5), cursor=cursor), align=pygame_menu.locals.ALIGN_CENTER)
        b6 = f2.pack(self.menu.add.button('6', lambda: self._press(6), cursor=cursor), align=pygame_menu.locals.ALIGN_RIGHT)
        self.menu.add.vertical_margin(5)

        f3 = self.menu.add.frame_h(299, 54, margin=(0, 0))
        b7 = f3.pack(self.menu.add.button('7', lambda: self._press(7), cursor=cursor))
        b8 = f3.pack(self.menu.add.button('8', lambda: self._press(8), cursor=cursor), align=pygame_menu.locals.ALIGN_CENTER)
        b9 = f3.pack(self.menu.add.button('9', lambda: self._press(9), cursor=cursor), align=pygame_menu.locals.ALIGN_RIGHT)
        self.menu.add.vertical_margin(5)

        f4 = self.menu.add.frame_h(299, 54, margin=(0, 0))
        delete = f4.pack(self.menu.add.button('<', lambda: self._press('<'), cursor=cursor), align=pygame_menu.locals.ALIGN_RIGHT)
        b0 = f4.pack(self.menu.add.button('0', lambda: self._press(0), cursor=cursor), align=pygame_menu.locals.ALIGN_CENTER)
        dot = f4.pack(self.menu.add.button(' .', lambda: self._press('.'), cursor=cursor), align=pygame_menu.locals.ALIGN_LEFT)
        self.menu.add.vertical_margin(5)

        f5 = self.menu.add.frame_h(299, 54, margin=(0, 0))
        ok = f5.pack(self.menu.add.button('OK', lambda: self._press('ok', _func), cursor=cursor), align=pygame_menu.locals.ALIGN_CENTER)

        # Add decorator for each object
        for widget in (b1, b2, b3, b4, b5, b6, b7, b8, b9, b0, ok, delete, dot):
            w_deco = widget.get_decorator()
            if widget != ok:
                w_deco.add_rectangle(-37, -27, 74, 54, (15, 15, 15))
                on_layer = w_deco.add_rectangle(-37, -27, 74, 54, (84, 84, 84))
            else:
                w_deco.add_rectangle(-37, -27, 74, 54, (0,128,0))
                on_layer = w_deco.add_rectangle(-37, -27, 74, 54, (40, 171, 187))
            w_deco.disable(on_layer)
            widget.set_attribute('on_layer', on_layer)

            def widget_select(sel: bool, wid: 'pygame_menu.widgets.Widget', _):
                """
                Function triggered if widget is selected
                """
                lay = wid.get_attribute('on_layer')
                if sel:
                    wid.get_decorator().enable(lay)
                else:
                    wid.get_decorator().disable(lay)

            widget.set_onselect(widget_select)
            widget.set_padding((2, 19, 0, 23))

    def _press(self, digit, _func=None) -> None:
        """
        Press numpad digit.

        :param digit: Number or symbol
        """
        if digit == 'ok':
            if not self.curr=='':
                _func()
        elif digit=='<':
            self.curr = ''
            self.num_pad_disp.set_title(str(''))
        else:
            if len(self.curr) <= 9:
                self.curr += str(digit)
            self.num_pad_disp.set_title(self.curr)

    def log_pulse_weight(self, pulse_dur, port, pulse_num, weight=0, pressure=0):
        key = dict(setup=self.logger.setup, port=port, date=time.strftime("%Y-%m-%d"))
        self.logger.put(table='PortCalibration', tuple=key, schema='behavior', priority=5,
                        ignore_extra_fields=True, validate=True, block=True, replace=False)
        self.logger.put(table='PortCalibration.Liquid',  schema='behavior', replace=True, ignore_extra_fields=True,
                        tuple=dict(key, pulse_dur=pulse_dur, pulse_num=pulse_num, weight=weight, pressure=pressure))<|MERGE_RESOLUTION|>--- conflicted
+++ resolved
@@ -2,8 +2,7 @@
 from importlib import import_module
 
 import pygame
-import time
-from importlib import import_module
+
 from core.Experiment import *
 
 try:
@@ -48,15 +47,10 @@
         """
         self.params = params
         self.logger = logger
-<<<<<<< HEAD
         interface_module = (
             experiment.SetupConfiguration
             & {"setup_conf_idx": self.params["setup_conf_idx"]}
         ).fetch("interface")[0]
-=======
-        interface_module = (experiment.SetupConfiguration & {'setup_conf_idx': self.params['setup_conf_idx']}
-                            ).fetch('interface')[0]
->>>>>>> f882a363
         interface = getattr(import_module(f'Interfaces.{interface_module}'), interface_module)
         self.interface = interface(exp=self, callbacks=False)
 
