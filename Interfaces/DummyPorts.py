--- conflicted
+++ resolved
@@ -1,24 +1,12 @@
 import pygame
 
-<<<<<<< HEAD
-from core.Interface import *
-=======
 from core.Interface import Interface, Port
->>>>>>> 548d637a
 
 
 class DummyPorts(Interface):
     def __init__(self, **kwargs):
         super(DummyPorts, self).__init__(**kwargs)
         global pygame
-<<<<<<< HEAD
-        if not pygame.get_init(): pygame.init()
-        pygame.display.init()
-        self.dummy_ports = {'left_port'       : [pygame.KEYDOWN, 'left'],
-                            'right_port'      : [pygame.KEYDOWN, 'right'],
-                            'proximity_true'  : [pygame.KEYDOWN, 'space'],
-                            'proximity_false' : [pygame.KEYUP, 'space']}
-=======
         if not pygame.get_init():
             pygame.init()
         pygame.display.init()
@@ -37,7 +25,6 @@
             return original_method(*args, **kwargs)
 
         return wrapper
->>>>>>> 548d637a
 
     def in_position(self):
         self._get_events()
