<<<<<<< HEAD
import multiprocessing as mp
=======
>>>>>>> dd13671d
from concurrent.futures import ThreadPoolExecutor
from threading import Event
from time import sleep

import numpy as np

from core.Interface import *


class RPPorts(Interface):
    channels = {'Odor': {1: 24, 2: 25},
                'Liquid': {1: 22, 2: 23},
                'Lick': {1: 17, 2: 27},
                'Proximity': {3: 9, 1: 5, 2: 6},
                'Sound': {1: 13},
                'Sync': {'in': 21, 'rec': 26, 'out': 16},
                'Opto': 19,
                'Running': 20}

    def __init__(self, **kwargs):
        super(RPPorts, self).__init__(**kwargs)
        import pigpio
        from RPi import GPIO
        self.GPIO = GPIO
        self.GPIO.setmode(self.GPIO.BCM)
        self.Pulser = pigpio.pi()
        self.PulseGen = pigpio.pulse
        self.WaveProp=pigpio.WAVE_MODE_REPEAT_SYNC
        self.thread = ThreadPoolExecutor(max_workers=4)
        self.frequency = 15
        self.ts = False
        self.pulses = dict()
        self.sound_pulses=[]

        matched_ports = set(self.rew_ports) & set(self.channels['Liquid'].keys())
        assert matched_ports == set(self.rew_ports), 'All reward ports must have assigned a liquid delivery port!'
        if 'Lick' in self.channels:
            self.GPIO.setup(list(self.channels['Lick'].values()), self.GPIO.IN, pull_up_down=GPIO.PUD_DOWN)
            if self.callbacks:
                for channel in self.channels['Lick']:
                    self.GPIO.add_event_detect(self.channels['Lick'][channel], self.GPIO.RISING,
                                               callback=self._lick_port_activated, bouncetime=100)
        if 'Proximity' in self.channels:
            self.GPIO.setup(list(self.channels['Proximity'].values()), self.GPIO.IN, pull_up_down=GPIO.PUD_DOWN)
            if self.callbacks:
                for channel in self.channels['Proximity']:
                    self.GPIO.add_event_detect(self.channels['Proximity'][channel], self.GPIO.BOTH,
                                               callback=self._position_change, bouncetime=50)
        if 'Odor' in self.channels:
            self.GPIO.setup(list(self.channels['Odor'].values()), self.GPIO.OUT, initial=self.GPIO.LOW)
        if 'Opto' in self.channels:
            self.GPIO.setup(self.channels['Opto'], self.GPIO.OUT, initial=self.GPIO.LOW)
        if 'Liquid' in self.channels:
            for channel in self.channels['Liquid']:
                self.Pulser.set_mode(self.channels['Liquid'][channel], pigpio.OUTPUT)
        if 'Sound' in self.channels:
            for channel in self.channels['Sound']:
                self.Pulser.set_mode(self.channels['Sound'][channel], pigpio.OUTPUT)
        if 'Running' in self.channels:
            self.GPIO.setup(self.channels['Running'], self.GPIO.OUT, initial=self.GPIO.LOW)
        if 'Sync' in self.channels and 'out' in self.channels['Sync']:
            self.GPIO.setup(self.channels['Sync']['out'], self.GPIO.OUT, initial=self.GPIO.LOW)

        if self.exp.sync:
            self.GPIO.setup(self.channels['Sync']['rec'], self.GPIO.IN, pull_up_down=GPIO.PUD_DOWN)
            self.GPIO.setup(self.channels['Sync']['in'], self.GPIO.IN, pull_up_down=GPIO.PUD_DOWN)
            self.GPIO.add_event_detect(self.channels['Sync']['in'], self.GPIO.BOTH,
                                       callback=self._sync_in, bouncetime=20)
            self.dataset = self.logger.createDataset(dataset_name='sync',
                                                     dataset_type=np.dtype([("sync_times", np.double)]))

    def give_liquid(self, port, duration=False):
        if not duration: duration=self.duration[port]
        self.thread.submit(self._give_pulse, port, duration)

    def give_odor(self, delivery_port, odor_id, odor_duration, dutycycle):
        for i, idx in enumerate(odor_id):
            self.thread.submit(self.__pwd_out, self.channels['Odor'][delivery_port[i]], odor_duration, dutycycle[i])

    def opto_stim(self, duration, dutycycle):
        self.thread.submit(self.__pwd_out, self.channels['Opto'], duration, dutycycle)

    def sync_out(self, state=True):
        self.GPIO.output(self.channels['Sync']['out'], state)

    def give_sound(self, sound_freq=40500, volume=100, pulse_freq=0):
        self.thread.submit(self.__pulse_out, self.channels['Sound'][1], sound_freq, volume, pulse_freq)

    def stop_sound(self):
        self.Pulser.wave_tx_stop()
        self.Pulser.write(self.channels['Sound'][1], 0)
        self.Pulser.wave_clear()

    def setup_touch_exit(self):
        try:
            import ft5406 as TS
            self.ts = TS.Touchscreen()
            self.ts_press_event = TS.TS_PRESS
            for touch in self.ts.touches:
                touch.on_press = self._touch_handler
                touch.on_release = self._touch_handler
            self.ts.run()
        except:
            self.ts = False
            print('Cannot create a touch exit!')

    def set_running_state(self, running_state):
        if self.exp.sync:
            while not self.is_recording():
                print('Waiting for recording to start...')
                time.sleep(1)
        self.GPIO.output(self.channels['Running'], running_state)

    def is_recording(self):
        if self.exp.sync:
            return self.GPIO.input(self.channels['Sync']['rec'])
        else:
            return False

    def cleanup(self):
        self.set_running_state(False)
        self.Pulser.wave_clear()
        self.Pulser.stop()
        if self.callbacks:
            if 'Lick' in self.channels:
                 for channel in self.channels['Lick']:
                     self.GPIO.remove_event_detect(self.channels['Lick'][channel])
            if 'Proximity' in self.channels:
                 for channel in self.channels['Proximity']:
                     self.GPIO.remove_event_detect(self.channels['Proximity'][channel])
        self.GPIO.cleanup()
        if self.exp.sync:
            if 'Sync' in self.channels:
                 for channel in self.channels['Sync']:
                     self.GPIO.remove_event_detect(self.channels['Sync'][channel])
            self.closeDatasets()
        if self.ts:
            self.ts.stop()

    def in_position(self, port=0):
        """Determine if the specified port is in position and return the position data.

        Args:
            port (int, optional): The port to check the position of. Defaults to 0.

        Returns:
            tuple: A tuple containing the position data for the specified port in the following format:
                - position (Port): A Port object representing the position of the specified port.
                - position_dur (float): The duration in ms that the specified port has been in its current position.
                - position_tmst (float): The timestamp in ms that the specified port activated.

        If the specified port is not in position, the tuple will be (0, 0, 0).

        """
        # Get the current position and the position of the specified port.
        position = self.position
        port = self._get_position(port)

        # # If neither position has been set, return (0, 0, 0).
        if not position.port and not port: return 0, 0, 0

        # # If the specified port is not in the correct position, update the position and timestamp.
        if position != Port(type='Proximity', port=port):
            self._position_change(self.channels['Proximity'][max(port, position.port)])
                    
        # Calculate the duration and timestamp for the current position.
        position_dur = self.timer_ready.elapsed_time() if self.position.port else self.position_dur
        return self.position, position_dur, self.position_tmst

    def off_proximity(self):
        """checks if any proximity ports is activated

        used to make sure that none of the ports is activated before move on to the next trial
        if get_position returns 0 but position.type == Proximity means that self.position should be off
        so call _position_change to reset it to the correct value

        Returns:
            bool: True if all proximity ports are not activated
        """
        port = self._get_position()
        # port=0 means that no proximity port is activated
        if port==0:
            # # self.position.type == 'Proximity' and port=0 means that add_event_detect has lost the off of the proximity
            pos = self.position
            if pos.type == 'Proximity':
                # call position_change to reset the self.position
                self._position_change(self.channels['Proximity'][pos.port])
            return True
        else:
            return False

    def _get_position(self, ports=0):
        """get the position of the proximity ports

        _extended_summary_

        Args:
            ports (int, optional):  The port to check the position of. Defaults is 0 which means check all the ports.

        Returns:
            int: the id of the activated port else 0 
        """
        # if port is not specified check all proximity ports
        if not ports: ports = self.proximity_ports
        elif not type(ports) is list: ports = [ports]
        for port in ports:
            # find the position of the port
            in_position = self.GPIO.input(self.channels['Proximity'][port])
            # if port invert take the opposite
            if self.ports[Port(type='Proximity', port=port) == self.ports][0].invert:
                in_position = not in_position
            # return the port id if any port is in position
            if in_position: return port
        return 0

    def _position_change(self, channel=0):
        """Update the position of the animal and log the in_position event.
        
        Position_change is called in as callback at event_detect of GPIO.BOTH of the proximity channels.
        It is also called from function in_position in the case where the callback has not run but the position has changed.
        We want to log the port change and update the self.position with the activated port or reset it.
        Also we calculate 
            - position_dur (float): The duration in ms that the specified port has been in its current position.
            - position_tmst (float): The timestamp in ms that the specified port activated.
        Before we log the position we check that it has been changed, because due to the small bouncetime
        most proximity sensors(switches) will flicker back and forth between the two values before settling down.
        
        Args:
            channel (int, optional): The channel number of the proximity sensor. Defaults to 0.
        """
        # Get the port number corresponding to the proximity sensor channel
        port = self._channel2port(channel, 'Proximity')
        # Check if the animal is in position
        in_position = self._get_position(port.port)
        # Start the timer if the animal is in position
        if in_position: self.timer_ready.start()
        # Log the in_position event and update the position if there is a change in position
        if in_position and not self.position.port:
            self.position_tmst = self.beh.log_activity({**port.__dict__, 'in_position': 1})
            self.position = port
        elif not in_position and self.position.port:
            tmst = self.beh.log_activity({**port.__dict__, 'in_position': 0})
            self.position_dur = tmst - self.position_tmst
            self.position = Port()

    def _give_pulse(self, port, duration):
        self.Pulser.wave_add_generic([self.PulseGen(1 << self.channels['Liquid'][port], 0, int(duration*1000)),
                                      self.PulseGen(0, 1 << self.channels['Liquid'][port], 1)])
        pulse = self.Pulser.wave_create()
        self.Pulser.wave_send_once(pulse)
        self.Pulser.wave_clear()

    def _lick_port_activated(self, channel):
        self.resp_tmst = self.logger.logger_timer.elapsed_time()
        self.response = self._channel2port(channel, 'Lick')
        self.beh.log_activity({**self.response.__dict__, 'time': self.resp_tmst})
        return self.response, self.resp_tmst

    def _sync_in(self, channel):
        self.dataset.append('sync_data', [self.logger.logger_timer.elapsed_time()])

    def _touch_handler(self, event, touch):
        if event == self.ts_press_event:
            if touch.x > 700 and touch.y < 50:
                print('Exiting')
                self.logger.update_setup_info({'status': 'stop'})

    def __pwd_out(self, channel, duration, dutycycle):
        pwm = self.GPIO.PWM(channel, self.frequency)
        pwm.ChangeFrequency(self.frequency)
        pwm.start(dutycycle)
        sleep(duration/1000)    # to add a  delay in seconds
        pwm.stop()

    def __pulse_out(self, channel, freq, dutycycle=100, pulse_freq=0):
        self.sound_pulses=[]
        signal_duration=round(1/freq*1e6)   #microseconds
        # Speaker has non monotonic response with ~50%dutycycle is maximum response. Thus normalize percentage by /2.
        if dutycycle==0:
            pass
        else:
            if pulse_freq==0:
                self.sound_pulses.append(self.PulseGen(1<<channel, 0, int(dutycycle*signal_duration/200))) 
                self.sound_pulses.append(self.PulseGen(0, 1<<channel, signal_duration-int(dutycycle*signal_duration/200)))
            else: 
                for i in range(int((1/(pulse_freq*2)*1e6)/signal_duration)):
                    self.sound_pulses.append(self.PulseGen(1<<channel, 0, int(dutycycle*signal_duration/200)))
                    self.sound_pulses.append(self.PulseGen(0, 1<<channel, signal_duration-int(dutycycle*signal_duration/200)))
                self.sound_pulses.append(self.PulseGen(0, 1<<channel, int((1/(pulse_freq*2)*1e6))))
        self.Pulser.wave_add_generic(self.sound_pulses)
        ff=self.Pulser.wave_create()
        self.Pulser.wave_send_using_mode(ff, self.WaveProp)<|MERGE_RESOLUTION|>--- conflicted
+++ resolved
@@ -1,7 +1,3 @@
-<<<<<<< HEAD
-import multiprocessing as mp
-=======
->>>>>>> dd13671d
 from concurrent.futures import ThreadPoolExecutor
 from threading import Event
 from time import sleep
