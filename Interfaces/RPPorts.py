from time import sleep
import numpy as np
from concurrent.futures import ThreadPoolExecutor
from threading import Event
from core.Interface import *
from Interfaces.camera import PiCamera
import multiprocessing as mp


class RPPorts(Interface):
    channels = {'Odor': {1: 24, 2: 25},
                'Liquid': {1: 22, 2: 23},
                'Lick': {1: 17, 2: 27},
                'Proximity': {3: 9, 1: 5, 2: 6},
                'Sound': {1: 13},
                'Sync': {'in': 21, 'rec': 26, 'out': 16},
                'Opto': 19,
                'Running': 20}

    def __init__(self, **kwargs):
        super(RPPorts, self).__init__(**kwargs)
        from RPi import GPIO
        import pigpio
        self.GPIO = GPIO
        self.GPIO.setmode(self.GPIO.BCM)
        self.Pulser = pigpio.pi()
        self.PulseGen = pigpio.pulse
        self.WaveProp=pigpio.WAVE_MODE_REPEAT_SYNC
        self.thread = ThreadPoolExecutor(max_workers=4)
        self.frequency = 15
        self.ts = False
        self.pulses = dict()
        self.sound_pulses=[]

        matched_ports = set(self.rew_ports) & set(self.channels['Liquid'].keys())
        assert matched_ports == set(self.rew_ports), 'All reward ports must have assigned a liquid delivery port!'
        if 'Lick' in self.channels:
            self.GPIO.setup(list(self.channels['Lick'].values()), self.GPIO.IN, pull_up_down=GPIO.PUD_DOWN)
            if self.callbacks:
                for channel in self.channels['Lick']:
                    self.GPIO.add_event_detect(self.channels['Lick'][channel], self.GPIO.RISING,
                                               callback=self._lick_port_activated, bouncetime=100)
        if 'Proximity' in self.channels:
            self.GPIO.setup(list(self.channels['Proximity'].values()), self.GPIO.IN, pull_up_down=GPIO.PUD_DOWN)
            if self.callbacks:
                for channel in self.channels['Proximity']:
                    self.GPIO.add_event_detect(self.channels['Proximity'][channel], self.GPIO.BOTH,
                                               callback=self._position_change, bouncetime=50)
        if 'Odor' in self.channels:
            self.GPIO.setup(list(self.channels['Odor'].values()), self.GPIO.OUT, initial=self.GPIO.LOW)
        if 'Opto' in self.channels:
            self.GPIO.setup(self.channels['Opto'], self.GPIO.OUT, initial=self.GPIO.LOW)
        if 'Liquid' in self.channels:
            for channel in self.channels['Liquid']:
                self.Pulser.set_mode(self.channels['Liquid'][channel], pigpio.OUTPUT)
        if 'Sound' in self.channels:
            for channel in self.channels['Sound']:
                self.Pulser.set_mode(self.channels['Sound'][channel], pigpio.OUTPUT)
        if 'Running' in self.channels:
            self.GPIO.setup(self.channels['Running'], self.GPIO.OUT, initial=self.GPIO.LOW)
        if 'Sync' in self.channels and 'out' in self.channels['Sync']:
            self.GPIO.setup(self.channels['Sync']['out'], self.GPIO.OUT, initial=self.GPIO.LOW)

        if self.exp.sync:
            self.GPIO.setup(self.channels['Sync']['rec'], self.GPIO.IN, pull_up_down=GPIO.PUD_DOWN)
            self.GPIO.setup(self.channels['Sync']['in'], self.GPIO.IN, pull_up_down=GPIO.PUD_DOWN)
            self.GPIO.add_event_detect(self.channels['Sync']['in'], self.GPIO.BOTH,
                                       callback=self._sync_in, bouncetime=20)
<<<<<<< HEAD
            filename, self.dataset = self.logger.createDataset(source_path, target_path, dataset_name='sync_data',
                                          dataset_type=np.dtype([("sync_times", np.double)]))
            self.logger.log_recording(dict(rec_aim='sync', software='EthoPy', version='0.1',
                                           filename=filename, source_path=source_path, target_path=target_path))

        if self.exp.params['setup_conf_idx'] in self.logger.get(table='SetupConfiguration.Camera',fields=['setup_conf_idx']): 
            source_path = '/home/eflab/behavior_video_rp/'
            target_path = '/mnt/lab/data/behavior_video_rp/'
            camera_params= self.logger.get(table='SetupConfiguration.Camera',
                                            key=f"setup_conf_idx={self.exp.params['setup_conf_idx']}", 
                                            as_dict=True)[0]
            
            animal_id_session_str = f"animal_id_{self.logger.trial_key['animal_id']}_session_{self.logger.trial_key['session']}"
            self.camera = PiCamera (source_path = source_path,
                                    target_path = target_path,
                                    filename = animal_id_session_str,
                                    video_format = camera_params['file_format'],
                                    fps = camera_params['fps'],
                                    shutter_speed = camera_params['shutter_speed'],
                                    resolution = (camera_params['resolution_x'],camera_params['resolution_y']),
                                    logger_timer = self.logger.logger_timer)

            self.camera_Process = mp.Process(self.camera.start_rec())
            self.camera_Process.start()
            self.logger.log_recording(dict(rec_aim = camera_params['video_aim'],software='EthoPy', version='0.1',
                                        filename=self.camera.filename, source_path=self.camera.source_path, target_path=self.camera.target_path))
=======
            self.dataset = self.logger.createDataset(dataset_name='sync',
                                                     dataset_type=np.dtype([("sync_times", np.double)]))
>>>>>>> 384b4aa2

    def give_liquid(self, port, duration=False):
        if not duration: duration=self.duration[port]
        self.thread.submit(self._give_pulse, port, duration)

    def give_odor(self, delivery_port, odor_id, odor_duration, dutycycle):
        for i, idx in enumerate(odor_id):
            self.thread.submit(self.__pwd_out, self.channels['Odor'][delivery_port[i]], odor_duration, dutycycle[i])

    def opto_stim(self, duration, dutycycle):
        self.thread.submit(self.__pwd_out, self.channels['Opto'], duration, dutycycle)

    def sync_out(self, state=True):
        self.GPIO.output(self.channels['Sync']['out'], state)

    def give_sound(self, sound_freq=40500, volume=100, pulse_freq=0):
        self.thread.submit(self.__pulse_out, self.channels['Sound'][1], sound_freq, volume, pulse_freq)

    def stop_sound(self):
        self.Pulser.wave_tx_stop()
        self.Pulser.write(self.channels['Sound'][1], 0)
        self.Pulser.wave_clear()

    def setup_touch_exit(self):
        try:
            import ft5406 as TS
            self.ts = TS.Touchscreen()
            self.ts_press_event = TS.TS_PRESS
            for touch in self.ts.touches:
                touch.on_press = self._touch_handler
                touch.on_release = self._touch_handler
            self.ts.run()
        except:
            self.ts = False
            print('Cannot create a touch exit!')

    def set_running_state(self, running_state):
        if self.exp.sync:
            while not self.is_recording():
                print('Waiting for recording to start...')
                time.sleep(1)
        self.GPIO.output(self.channels['Running'], running_state)

    def is_recording(self):
        if self.exp.sync:
            return self.GPIO.input(self.channels['Sync']['rec'])
        else:
            return False

    def cleanup(self):
        self.set_running_state(False)
        self.Pulser.wave_clear()
        self.Pulser.stop()
        if self.callbacks:
            if 'Lick' in self.channels:
                 for channel in self.channels['Lick']:
                     self.GPIO.remove_event_detect(self.channels['Lick'][channel])
            if 'Proximity' in self.channels:
                 for channel in self.channels['Proximity']:
                     self.GPIO.remove_event_detect(self.channels['Proximity'][channel])
        self.GPIO.cleanup()
        if self.exp.sync:
            if 'Sync' in self.channels:
                 for channel in self.channels['Sync']:
                     self.GPIO.remove_event_detect(self.channels['Sync'][channel])
            self.closeDatasets()
        if self.ts:
            self.ts.stop()

    def release(self):
        if self.interface.camera:
            if self.interface.camera.recording.is_set(): self.interface.camera.stop_rec()
            self.interface.camera_Process.join()

    def in_position(self, port=0):
        """Determine if the specified port is in position and return the position data.

        Args:
            port (int, optional): The port to check the position of. Defaults to 0.

        Returns:
            tuple: A tuple containing the position data for the specified port in the following format:
                - position (Port): A Port object representing the position of the specified port.
                - position_dur (float): The duration in ms that the specified port has been in its current position.
                - position_tmst (float): The timestamp in ms that the specified port activated.

        If the specified port is not in position, the tuple will be (0, 0, 0).

        """
        # Get the current position and the position of the specified port.
        position = self.position
        port = self._get_position(port)

        # # If neither position has been set, return (0, 0, 0).
        if not position.port and not port: return 0, 0, 0

        # # If the specified port is not in the correct position, update the position and timestamp.
        if position != Port(type='Proximity', port=port):
            self._position_change(self.channels['Proximity'][max(port, position.port)])
                    
        # Calculate the duration and timestamp for the current position.
        position_dur = self.timer_ready.elapsed_time() if self.position.port else self.position_dur
        return self.position, position_dur, self.position_tmst

    def off_proximity(self):
        """checks if any proximity ports is activated

        used to make sure that none of the ports is activated before move on to the next trial
        if get_position returns 0 but position.type == Proximity means that self.position should be off
        so call _position_change to reset it to the correct value

        Returns:
            bool: True if all proximity ports are not acrtivated
        """
        port = self._get_position()
        # port=0 means that no proximity port is activated
        if port==0:
            # # self.position.type == 'Proximity' and port=0 means that add_event_detect has lost the off of the proximity
            pos = self.position
            if pos.type == 'Proximity':
                # call position_change to reset the self.position
                self._position_change(self.channels['Proximity'][pos.port])
            return True
        else:
            return False

    def _get_position(self, ports=0):
        """get the position of the proximity ports

        _extended_summary_

        Args:
            ports (int, optional):  The port to check the position of. Defaults is 0 which means check all the ports.

        Returns:
            int: the id of the activated port else 0 
        """
        # if port is not specified check all proximity ports
        if not ports: ports = self.proximity_ports
        elif not type(ports) is list: ports = [ports]
        for port in ports:
            # find the position of the port
            in_position = self.GPIO.input(self.channels['Proximity'][port])
            # if port invert take the opposite
            if self.ports[Port(type='Proximity', port=port) == self.ports][0].invert:
                in_position = not in_position
            # return the port id if any port is in position
            if in_position: return port
        return 0

    def _position_change(self, channel=0):
        """Update the position of the animal and log the in_position event.
        
        Position_change is called in as callback at event_detect of GPIO.BOTH of the proximity channels.
        It is also called from function in_position in the case where the callback has not run but the position has changed.
        We want to log the port change and update the self.position with the activated port or reset it.
        Also we calculate 
            - position_dur (float): The duration in ms that the specified port has been in its current position.
            - position_tmst (float): The timestamp in ms that the specified port activated.
        Before we log the position we check that it has been changed, because due to the small bouncetime
        most proximity sensors(switches) will flicker back and forth between the two values before settling down.
        
        Args:
            channel (int, optional): The channel number of the proximity sensor. Defaults to 0.
        """
        # Get the port number corresponding to the proximity sensor channel
        port = self._channel2port(channel, 'Proximity')
        # Check if the animal is in position
        in_position = self._get_position(port.port)
        # Start the timer if the animal is in position
        if in_position: self.timer_ready.start()
        # Log the in_position event and update the position if there is a change in position
        if in_position and not self.position.port:
            self.position_tmst = self.beh.log_activity({**port.__dict__, 'in_position': 1})
            self.position = port
        elif not in_position and self.position.port:
            tmst = self.beh.log_activity({**port.__dict__, 'in_position': 0})
            self.position_dur = tmst - self.position_tmst
            self.position = Port()

    def _give_pulse(self, port, duration):
        self.Pulser.wave_add_generic([self.PulseGen(1 << self.channels['Liquid'][port], 0, int(duration*1000)),
                                      self.PulseGen(0, 1 << self.channels['Liquid'][port], 1)])
        pulse = self.Pulser.wave_create()
        self.Pulser.wave_send_once(pulse)
        self.Pulser.wave_clear()

    def _lick_port_activated(self, channel):
        self.resp_tmst = self.logger.logger_timer.elapsed_time()
        self.response = self._channel2port(channel, 'Lick')
        self.beh.log_activity({**self.response.__dict__, 'time': self.resp_tmst})
        return self.response, self.resp_tmst

    def _sync_in(self, channel):
        self.dataset.append('sync_data', [self.logger.logger_timer.elapsed_time()])

    def _touch_handler(self, event, touch):
        if event == self.ts_press_event:
            if touch.x > 700 and touch.y < 50:
                print('Exiting')
                self.logger.update_setup_info({'status': 'stop'})

    def __pwd_out(self, channel, duration, dutycycle):
        pwm = self.GPIO.PWM(channel, self.frequency)
        pwm.ChangeFrequency(self.frequency)
        pwm.start(dutycycle)
        sleep(duration/1000)    # to add a  delay in seconds
        pwm.stop()

    def __pulse_out(self, channel, freq, dutycycle=100, pulse_freq=0):
        self.sound_pulses=[]
        signal_duration=round(1/freq*1e6)   #microseconds
        # Speaker has non monotonic response with ~50%dutycycle is maximum response. Thus normalize percentage by /2.
        if dutycycle==0:
            pass
        else:
            if pulse_freq==0:
                self.sound_pulses.append(self.PulseGen(1<<channel, 0, int(dutycycle*signal_duration/200))) 
                self.sound_pulses.append(self.PulseGen(0, 1<<channel, signal_duration-int(dutycycle*signal_duration/200)))
            else: 
                for i in range(int((1/(pulse_freq*2)*1e6)/signal_duration)):
                    self.sound_pulses.append(self.PulseGen(1<<channel, 0, int(dutycycle*signal_duration/200)))
                    self.sound_pulses.append(self.PulseGen(0, 1<<channel, signal_duration-int(dutycycle*signal_duration/200)))
                self.sound_pulses.append(self.PulseGen(0, 1<<channel, int((1/(pulse_freq*2)*1e6))))
        self.Pulser.wave_add_generic(self.sound_pulses)
        ff=self.Pulser.wave_create()
        self.Pulser.wave_send_using_mode(ff, self.WaveProp)<|MERGE_RESOLUTION|>--- conflicted
+++ resolved
@@ -66,37 +66,8 @@
             self.GPIO.setup(self.channels['Sync']['in'], self.GPIO.IN, pull_up_down=GPIO.PUD_DOWN)
             self.GPIO.add_event_detect(self.channels['Sync']['in'], self.GPIO.BOTH,
                                        callback=self._sync_in, bouncetime=20)
-<<<<<<< HEAD
-            filename, self.dataset = self.logger.createDataset(source_path, target_path, dataset_name='sync_data',
-                                          dataset_type=np.dtype([("sync_times", np.double)]))
-            self.logger.log_recording(dict(rec_aim='sync', software='EthoPy', version='0.1',
-                                           filename=filename, source_path=source_path, target_path=target_path))
-
-        if self.exp.params['setup_conf_idx'] in self.logger.get(table='SetupConfiguration.Camera',fields=['setup_conf_idx']): 
-            source_path = '/home/eflab/behavior_video_rp/'
-            target_path = '/mnt/lab/data/behavior_video_rp/'
-            camera_params= self.logger.get(table='SetupConfiguration.Camera',
-                                            key=f"setup_conf_idx={self.exp.params['setup_conf_idx']}", 
-                                            as_dict=True)[0]
-            
-            animal_id_session_str = f"animal_id_{self.logger.trial_key['animal_id']}_session_{self.logger.trial_key['session']}"
-            self.camera = PiCamera (source_path = source_path,
-                                    target_path = target_path,
-                                    filename = animal_id_session_str,
-                                    video_format = camera_params['file_format'],
-                                    fps = camera_params['fps'],
-                                    shutter_speed = camera_params['shutter_speed'],
-                                    resolution = (camera_params['resolution_x'],camera_params['resolution_y']),
-                                    logger_timer = self.logger.logger_timer)
-
-            self.camera_Process = mp.Process(self.camera.start_rec())
-            self.camera_Process.start()
-            self.logger.log_recording(dict(rec_aim = camera_params['video_aim'],software='EthoPy', version='0.1',
-                                        filename=self.camera.filename, source_path=self.camera.source_path, target_path=self.camera.target_path))
-=======
             self.dataset = self.logger.createDataset(dataset_name='sync',
                                                      dataset_type=np.dtype([("sync_times", np.double)]))
->>>>>>> 384b4aa2
 
     def give_liquid(self, port, duration=False):
         if not duration: duration=self.duration[port]
