--- conflicted
+++ resolved
@@ -18,24 +18,11 @@
         self.phi_y1 = np.pi - 0.13  # angle of y1 axis (mouse1) .6
         self.phi_y2 = self.phi_y1 + np.pi/2  # angle of y2 axis (mouse2)
         self.ball_radius = ball_radius
-<<<<<<< HEAD
-        filename, self.dataset = self.logger.createDataset(source_path, target_path, dataset_name='tracking_data',
-                                             dataset_type=np.dtype([("loc_x", np.double),
-                                                                    ("loc_y", np.double),
-                                                                    ("theta", np.double),
-                                                                    ("tmst", np.double)]))
-
-        self.logger.log_recording(dict(rec_aim='ball', software='EthoPy', version='0.1',
-                                    filename=filename, source_path=source_path,
-                                    target_path=target_path, rec_type='behavioral'))
-
-=======
         self.dataset = self.logger.createDataset(dataset_name='ball',
                                                  dataset_type=np.dtype([("loc_x", np.double),
                                                                         ("loc_y", np.double),
                                                                         ("theta", np.double),
                                                                         ("tmst", np.double)]))
->>>>>>> 384b4aa2
 
         self.thread_end = threading.Event()
         self.thread_runner = threading.Thread(target=self.readMouse)
