--- conflicted
+++ resolved
@@ -347,11 +347,8 @@
         )
         return missing_point
 
-<<<<<<< HEAD
-    def update_position(self, pose, prev_pose,tmst, threshold=0.99):
-=======
+
     def update_position(self, pose, prev_pose, threshold=0.99):
->>>>>>> a4d72bee
         """
         Update the position based on the confidence of detected body parts.
 
