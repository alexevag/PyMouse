import multiprocessing as mp
import os
import shutil
import sys
import time
from multiprocessing.shared_memory import SharedMemory

import cv2
import numpy as np
from cv2 import getAffineTransform, invertAffineTransform
from dlclive import DLCLive, Processor

np.set_printoptions(suppress=True)

os.environ["DLClight"] = "True"
os.environ["TF_CPP_MIN_LOG_LEVEL"] = "2"


class DLC:
    """
    DeepLabCut (DLC) integration for processing video frames and inferring pose.

    Args:
        path (str): Path to the DLC model.
        shared_memory_shape: Shape of the shared memory array.
        logger: Logger object for recording data.
        joints: List of joints for pose estimation.

    Attributes:
        path (str): Path to the DLC model.
        nose_y (int): Nose position along the y-axis.
        theta (int): Angle parameter.
        timestamp (int): Timestamp for pose data.
        sm (SharedMemory): Shared memory block for pose data.
        data (np.ndarray): Numpy array using shared memory for pose data.
        setup_ready (mp.Event): Event indicating DLC setup readiness.
        close (mp.Event): Event to signal the termination of DLC processing.
        source_path (str): Source path for DLC data.
        target_path (str): Target path for saving DLC data.
        joints (list): List of joints for pose estimation.
        logger: Logger object for recording data.
        curr_pose (np.ndarray): Current pose data.
        frame_process (mp.Queue): Queue for receiving video frames for processing.
        dlc_proc (Processor): DLC processor instance.
        dlc_live: DLCLive instance for live inference.
        pose_hdf5: HDF5 dataset for raw pose data.
        pose_hdf5_processed: HDF5 dataset for processed pose data.
        frame: Current video frame.
    """

    def __init__(
        self,
        frame_process,
        dlc_queue,
        path: str,
        shared_memory_shape,
        logger,
        joints,
        # beh_hash
    ):
        self.path = path
        self.nose_y = 0
        self.theta = 0
        self.timestamp = 0
        # self.beh_hash = beh_hash

        # attach another shared memory block
        self.sm = SharedMemory("pose")
        # create a new numpy array that uses the shared memory
        self.data = np.ndarray(
            shared_memory_shape, dtype=np.float32, buffer=self.sm.buf
        )

        self.setup_ready = mp.Event()
        self.setup_ready.clear()
        self.close = mp.Event()
        self.close.clear()

        self.source_path = "/home/eflab/alex/PyMouse/dlc/"
        self.target_path = "/mnt/lab/data/OpenField/"
        self.joints = joints
        self.logger = logger

        self.screen_size = 215
        self.screen_pos = np.array(
            [[self.screen_size, 0], [self.screen_size, self.screen_size]]
        )

        self.curr_pose = np.zeros((3, 3))

        self.frame_process = frame_process
        self.dlc_queue = dlc_queue

        self.dlc_proc = Processor()
        self.dlc_live = None

        self.pose_hdf5 = None
        self.pose_hdf5_processed = None

        self.frame = None

        self.dlc_live_process = mp.Process(
            target=self.setup,
            args=(self.frame_process, self.dlc_queue),
        )
        self.dlc_live_process.start()

    def setup(self, frame_process, dlc_queue):
        """
        Perform DLC setup and initialization.

        Args:
            frame_process (mp.Queue): Queue for receiving video frames for processing.
            dlc_queue (mp.Queue): Queue for sending calibration data.
        """
        if self.logger is not None:
            joints_types = [("tmst", np.double)]
            points = ["_x", "_y", "_score"]
            for joint in self.joints:
                for p in points:
                    joints_types.append((joint + p, np.double))

            _, self.pose_hdf5 = self.logger.createDataset(
                self.source_path,
                self.target_path,
                dataset_name="dlc",
                dataset_type=np.dtype(joints_types),
            )

            _, self.pose_hdf5_infer = self.logger.createDataset(
                self.source_path,
                self.target_path,
                dataset_name="dlc_infer",
                dataset_type=np.dtype(joints_types),
            )

            joints_types_processed = [
                ("tmst", np.double),
                ("head_x", np.double),
                ("head_y", np.double),
                ("angle", np.double),
            ]

            filename_dlc, self.pose_hdf5_processed = self.logger.createDataset(
                self.source_path,
                self.target_path,
                dataset_name="dlc_processed",
                dataset_type=np.dtype(joints_types_processed),
            )
            # TODO: remove sleep
            time.sleep(1)
            # key = dict(
            #     rec_aim="body",
            #     software="Ethopy",
            #     version="0.1",
            #     filename=filename_dlc,
            #     source_path=self.source_path,
            #     target_path=self.target_path,
            # )
            # recs = self.logger.get(
            #     schema="recording",
            #     table="Recording",
            #     key=self.logger.trial_key,
            #     fields=["rec_idx"],
            # )
            # rec_idx = 1 if len(recs) == 0 else max(recs) + 1
            # self.logger.log(
            #     "Recording",
            #     data={**key, "rec_idx": rec_idx},
            #     schema="recording",
            #     priority=20,
            # )

        self.frame_process = frame_process
        # find corners of the arena
        self.corners = self.find_corners()
        self.M, self.M_inv = self.affine_transform(self.corners, self.screen_size)
        dlc_queue.put((self.M, self.corners))
        # initialize dlc models
        self.dlc_live = DLCLive(self.path, processor=self.dlc_proc)
        self.dlc_live.init_inference(self.frame_process.get()[1] / 255)

        # flag to indicate that all the dlc inits has finished before start experiment
        self.setup_ready.set()

        # start processing the camera frames
        self.process()

    def find_corners(self):
        """
        Find the corners of the arena based on the pixels of the image
        to define the real space using a DL model.

        Returns:
            np.ndarray: The 4 corners of the arena.
        """
        dlc_corners_path = (
            "/home/eflab/Desktop/"
            "Openfield_test_box-Konstantina-2023-11-20/exported-models/"
            "DLC_Openfield_test_box_resnet_50_iteration-2_shuffle-1"
        )

        # get a frame from the queue of the camera in order to init the dlc_live
        _, frame = self.frame_process.get()
        _frame = frame / 255
        dlc_proc = Processor()
        dlc_live = DLCLive(dlc_corners_path, processor=dlc_proc)
        dlc_live.init_inference(_frame)
        corners = []

        # TODO: add a check here to make sure that corners are reasonable distanced
        # use 4 images and find the mean of the corners
        # in order to avoid frames with no visible corners
        while len(corners) < 4:
            _, _frame = self.frame_process.get()
            pose = dlc_live.get_pose(_frame / 255)
            sys.stdout.write(
                "\rWait for high confidence corners" + "." * (int(time.time()) % 4)
            )
            sys.stdout.flush()
            if np.all(pose[:, 2] > 0.85):
                corners.append(dlc_live.get_pose(_frame / 255))
        corners = np.mean(np.array(corners), axis=0)

        # draw the corners in the last acquired frame
        for i in range(len(corners)):
            _frame = cv2.circle(
                _frame,
                (int(corners[i, 0]), int(corners[i, 1])),
                radius=7,
                color=(255, 0, 0),
                thickness=-1,
            )
        # save the corners image to make sure that all 4 corners are vissible and correctly detected
        cv2.imwrite("plane_corners.jpeg", _frame)

        return corners

    def affine_transform(self, corners, screen_size):
        """_summary_

        Args:
            corners (_type_): _description_
            screen_size (_type_): _description_

        Returns:
            _type_: _description_
        """
        pts1 = np.float32([corners[0][:2], corners[1][:2], corners[2][:2]])

        pts2 = np.float32([[0, 0], [screen_size, 0], [0, screen_size]])

        m = getAffineTransform(pts1, pts2)  # image to real
        m_inv = invertAffineTransform(m)  # real to image
        return m, m_inv

    def screen_dimensions(self, diagonal_inches, aspect_ratio=16 / 9):
        """returns the width and height of a screen based on ints
        diagonal

        Args:
            diagonal_inches (float): the diagonal of the screen in inch
            aspect_ratio (float, optional): Defaults to 16/9.

        Returns:
            float, float: height, width
        """
        diagonal_cm = diagonal_inches * 2.54

        # Calculate the width (x) and height (y) using the Pythagorean theorem
        x_cm = np.sqrt((diagonal_cm**2) / (1 + aspect_ratio**2))
        y_cm = aspect_ratio * x_cm

        return x_cm, y_cm

    def check_pred_confidence(self, scores, threshold=0.7):
        """
        Check the prediction confidence for every point and
        return the points with high confidence.

        Args:
            scores (np.ndarray): Confidence scores for each point.
            threshold (float, optional): Confidence threshold. Defaults to 0.7.

        Returns:
            np.ndarray: Indices of points with confidence below the threshold.
        """
        return np.where(scores <= threshold)[0]

    def rotate_vector(self, vector, angle):
        """
        Rotate a 2D vector by a given angle.

        Args:
            vector (np.ndarray): Input vector.
            angle (float): Rotation angle in radians.

        Returns:
            np.ndarray: Rotated vector.
        """
        rotation_matrix = np.array(
            [[np.cos(angle), -np.sin(angle)], [np.sin(angle), np.cos(angle)]]
        )
        rotated_vector = np.dot(rotation_matrix, vector)
        return rotated_vector

    def find_midpoint(self, point1, point2):
        """
        Find the midpoint between two points.

        Args:
            point1 (np.ndarray): First point.
            point2 (np.ndarray): Second point.

        Returns:
            np.ndarray: Midpoint coordinates.
        """
        point1 = np.array(point1)
        point2 = np.array(point2)
        midpoint = (point1 + point2) / 2
        return midpoint

    def find_rotation_and_missing_point(self, a, b, c, a_prime, b_prime):
        """
        Find the rotation angle and missing point given two sets of points.

        Args:
            a (np.ndarray): First point in the original set.
            b (np.ndarray): Second point in the original set.
            c (np.ndarray): Third point in the original set.
            a_prime (np.ndarray): First point in the rotated set.
            b_prime (np.ndarray): Second point in the rotated set.

        Returns:
            Tuple[float, np.ndarray, np.ndarray]: Rotation angle, missing point, rotated vector.
        """
        # Calculate the original angle formed by vector ab and the x-axis
        original_angle = np.arctan2(b[1] - a[1], b[0] - a[0])

        # Calculate the angle formed by the new vector a'b' and the x-axis
        new_angle = np.arctan2(b_prime[1] - a_prime[1], b_prime[0] - a_prime[0])

        # Compute the rotation angle
        rotation_angle = new_angle - original_angle

        middle = self.find_midpoint(a, b)
        middle_prime = self.find_midpoint(a_prime, b_prime)
        translation_middle = middle_prime - middle

        rotated_c = self.rotate_vector(c, rotation_angle)

        # Find the missing point d' using the rotated vectors
        d_prime = rotated_c + translation_middle

        return rotation_angle, d_prime, rotated_c

    def infer_missing_point(self, points, unknown_point):
        """
        Infer the position of a missing point based on the orientation and
        translation of the other 2 points.

        Args:
            points (List[np.ndarray]): Known points.
            unknown_point (np.ndarray): Missing point.

        Returns:
            np.ndarray: Inferred missing point.
        """
        # known and unknown points must be on the same order
        _, missing_point, _ = self.find_rotation_and_missing_point(
            points[0], points[1], points[2], unknown_point[0], unknown_point[1]
        )
        return missing_point

    def update_position(self, pose, threshold=0.75):
        """
        Update the position based on the confidence of detected body parts.

        Args:
            pose (np.ndarray): Current pose information.
            threshold (float, optional): Confidence threshold. Defaults to 0.85.

        Returns:
            np.ndarray: Updated pose information.
        """
        scores = np.array(pose[:3][:, 2])
        high_conf_bdparts = np.where(scores >= threshold)[0]
        len_high_conf_bdparts = len(high_conf_bdparts)

        if len_high_conf_bdparts < 2:
            # if more than one point missing do not update pose
            pose = self.curr_pose
        elif len_high_conf_bdparts == 2:
            curr_pose = np.array(self.curr_pose[:3, :2])
            body_parts = np.array(pose[:3, :2])
            order_points_prev = np.append(
                curr_pose[high_conf_bdparts],
                curr_pose[np.where(scores < threshold)[0]],
                axis=0,
            )
            order_points_new = np.append(
                body_parts[high_conf_bdparts],
                body_parts[np.where(scores < threshold)[0]],
                axis=0,
            )
            missing_point = self.infer_missing_point(
                order_points_prev, order_points_new
            )
            order_points_new[np.where(scores < threshold)[0]] = missing_point
            pose[:3, :2] = order_points_new

        return pose

    def init_curr_pos(self, threshold=0.85):
        """
        Wait for the first pose with three high-confidence points in the head of the animal.

        Args:
            threshold (float, optional): Confidence threshold. Defaults to 0.85.
        """
        high_conf_points = False
        while not high_conf_points:
            if self.frame_process.qsize() > 0:
                _, self.frame = self.frame_process.get()
                p = self.dlc_live.get_pose(self.frame / 255)
                scores = np.array(p[0:3][:, 2])
                sys.stdout.write(
                    "\rWait for high confidence pose" + "." * (int(time.time()) % 4)
                )
                sys.stdout.flush()
                print("scores  ", scores)
                if len(np.where(scores >= threshold)[0]) == 3:
                    self.curr_pose = p
                    high_conf_points = True
                time.sleep(0.1)

    def process(self):
        """
        Run on a different process, wait to take an image, and return it.
        """
        # wait until a frame has all the 3 head point(nose and ear left/right)
        self.init_curr_pos()

        # run until close flag is set and frame_process is empty
        while not self.close.is_set() or self.frame_process.qsize() > 0:
            if self.frame_process.qsize() > 0:
                tmst, self.frame = self.frame_process.get()
                # print("tmst ", tmst)
                # get pose froma frame
                p = self.dlc_live.get_pose(self.frame / 255)
                # check if position need any intervation
                self.curr_pose = self.update_position(p)
                self.final_pose = self.get_position(self.curr_pose, tmst)
                # save pose to the shared memory
                self.data[:] = self.final_pose
                # save in the hdf5 files
                # print("pose ", np.insert(np.double(p.ravel()), 0, tmst))
                self.pose_hdf5.append("dlc", np.insert(np.double(p.ravel()), 0, tmst))
<<<<<<< HEAD
                self.pose_hdf5.append(
                    "dlc_infer", np.insert(np.double(self.curr_pose.ravel()), 0, tmst)
                )
=======
                self.pose_hdf5_infer.append("dlc_infer", np.insert(np.double(self.curr_pose.ravel()), 0, tmst))
>>>>>>> c7c77374
                self.pose_hdf5_processed.append(
                    "dlc_processed",
                    self.final_pose,
                )
            else:
                time.sleep(0.001)

    def get_position(self, pose, tmst):
        # Example coordinates for triangle vertices and square vertices
        # pose[0]->nose, pose[1]->ear_left, pose[2]->ear_right

        triangle_vertices = np.array(pose[0:4, 0:2])

        # Step 1: Find the centroid of the triangle
        centroid_triangle = self.find_centroid(triangle_vertices)
        # Step 2: Compute the vector from the centroid to nose of the triangle
        vector_to_nose = self.compute_vector(triangle_vertices[0, :], centroid_triangle)
        # Step 3: Compute the angle (phase) between the vectors
        angle = self.compute_angle(
            vector_to_nose, np.array([1, 0])
        )  # Assuming reference vector is [1, 0]

        centroid_triangle = np.dot(
            self.M,
            np.array([centroid_triangle[0], centroid_triangle[1], 1]),
        )
        # centroid_triangle = np.dot(
        #     self.M,
        #     np.array([pose[0, 0], pose[0, 1], 1]),
        # )
        return tmst, centroid_triangle[0], centroid_triangle[1], angle

    def find_centroid(self, vertices):
        return np.mean(vertices, axis=0)

    def compute_vector(self, point1, centroid):
        return point1 - centroid

    def compute_angle(self, v1, v2):
        dot_product = np.dot(v1, v2)
        cross_product = np.cross(v1, v2)
        angle = np.arctan2(cross_product, dot_product)
        angle_degrees = np.degrees(angle)
        return angle_degrees

    def move_hdf(self):
        """
        Find which files from the source_path are not in the target path and
        copy them.
        """
        if os.path.exists(self.source_path):
            files = [
                file for _, _, files in os.walk(self.source_path) for file in files
            ]
            files_target = [
                file for _, _, files in os.walk(self.target_path) for file in files
            ]
            for file in files:
                if file not in files_target:
                    shutil.copy2(
                        os.path.join(self.source_path, file),
                        os.path.join(self.target_path, file),
                    )
                    print(f"Transferred file: {file}")

    def stop(self):
        """stop processing"""
        self.close.set()
        self.sm.close()
        self.sm.unlink()
        self.logger.closeDatasets()
        self.move_hdf()
        print("self.dlc_live_process.join()")
        self.dlc_live_process.terminate()
        print("self.dlc_live_process.join()")<|MERGE_RESOLUTION|>--- conflicted
+++ resolved
@@ -456,13 +456,7 @@
                 # save in the hdf5 files
                 # print("pose ", np.insert(np.double(p.ravel()), 0, tmst))
                 self.pose_hdf5.append("dlc", np.insert(np.double(p.ravel()), 0, tmst))
-<<<<<<< HEAD
-                self.pose_hdf5.append(
-                    "dlc_infer", np.insert(np.double(self.curr_pose.ravel()), 0, tmst)
-                )
-=======
                 self.pose_hdf5_infer.append("dlc_infer", np.insert(np.double(self.curr_pose.ravel()), 0, tmst))
->>>>>>> c7c77374
                 self.pose_hdf5_processed.append(
                     "dlc_processed",
                     self.final_pose,
