--- conflicted
+++ resolved
@@ -446,104 +446,6 @@
 
 
 @experiment.schema
-<<<<<<< HEAD
-class SetupConfiguration(dj.Lookup, dj.Manual):
-    definition = """
-    # Setup configuration
-    setup_conf_idx           : tinyint                                            # configuration version
-    ---
-    interface                : enum('DummyPorts','RPPorts', 'PCPorts', 'RPVR')    # The Interface class for the setup
-    discription              : varchar(256)
-    """
-
-    contents = [[0, 'DummyPorts', 'Simulation'],]
-
-    class Port(dj.Lookup, dj.Part):
-        definition = """
-        # Probe identityrepeat_n = 1
-
-        port                     : tinyint                      # port id
-        type="Lick"              : enum('Lick','Proximity')     # port type
-        -> SetupConfiguration
-        ---
-        ready=0                  : tinyint                      # ready flag
-        response=0               : tinyint                      # response flag
-        reward=0                 : tinyint                      # reward flag
-        invert=0                 : tinyint                      # invert flag
-        discription              : varchar(256)
-        """
-
-        contents = [[1,'Lick', 0, 0 , 1, 1, 0, 'probe'],
-                    [2,'Lick', 0, 0 , 1, 1, 0, 'probe'],
-                    [3,'Proximity', 0, 1 , 0, 0, 0, 'probe']]
-
-    class Screen(dj.Lookup, dj.Part):
-        definition = """
-        # Screen information
-        screen_idx               : tinyint
-        -> SetupConfiguration
-        ---
-        intensity                : tinyint UNSIGNED 
-        distance                 : float
-        center_x                 : float
-        center_y                 : float
-        aspect                   : float
-        size                     : float
-        fps                      : tinyint UNSIGNED
-        resolution_x             : smallint
-        resolution_y             : smallint
-        description              : varchar(256)
-        fullscreen               : tinyint
-        """
-
-        contents = [[1,0, 64, 5.0, 0, -0.1, 1.66, 7.0, 30, 800, 480, 'Simulation', 0],]
-
-    class Ball(dj.Lookup, dj.Part):
-        definition = """
-        # Ball information
-        -> SetupConfiguration
-        ---
-        ball_radius=0.125        : float                   # in meters
-        material="styrofoam"     : varchar(64)             # ball material
-        coupling="bearings"      : enum('bearings','air')  # mechanical coupling
-        discription              : varchar(256)
-        """
-
-    class Speaker(dj.Lookup, dj.Part):
-        definition = """
-        # Speaker information
-        speaker_idx             : tinyint
-        -> SetupConfiguration
-        ---
-        sound_freq=10000        : int           # in Hz
-        duration=500            : int           # in ms
-        volume=50               : tinyint       # 0-100 percentage
-        discription             : varchar(256)
-        """
-
-    class Camera(dj.Lookup, dj.Part):
-        definition = """
-        # Camera information
-        camera_idx               : tinyint
-        -> SetupConfiguration
-        ---
-        fps                      : tinyint UNSIGNED
-        resolution_x             : smallint
-        resolution_y             : smallint
-        exposure=NULL            : int
-        wb_temperature=NULL      : int
-        saturation=NULL          : int
-        gain=NULL                : int
-        contrast=NULL            : int
-        brightness=NULL          : int
-        file_format              : varchar(256)
-        video_aim                : enum('eye','body','openfield')
-        discription              : varchar(256)
-        """
-
-@experiment.schema
-=======
->>>>>>> b06989f5
 class Control(dj.Lookup):
     definition = """
     # Control table
