--- conflicted
+++ resolved
@@ -24,11 +24,7 @@
 from datetime import datetime
 from os import environ
 from queue import PriorityQueue
-<<<<<<< HEAD
-from typing import Any, Dict, Optional
-=======
 from typing import Any, Dict, List, Optional, Tuple, Union
->>>>>>> 21f3905e
 
 import datajoint as dj
 import numpy as np
@@ -193,20 +189,6 @@
         self.update_thread = threading.Thread(target=self._sync_control_table)
         self.update_thread.start()
         self.logger_timer.start()
-<<<<<<< HEAD
-        self.Writer = Writer
-        self.rec_fliptimes = True
-        self.video_source_path =   dj.config['video_source_path']
-        self.video_target_path =   dj.config['video_target_path']
-        # set up paths
-        if 'source_path' in dj.config and not os.path.isdir(dj.config['source_path']):
-            self.source_path = dj.config['source_path']
-            if not os.path.isdir(self.source_path):  os.makedirs(self.source_path)  # create path if necessary
-        elif 'source_path' not in dj.config or not os.path.isdir(dj.config['source_path']):
-            self.source_path = os.path.expanduser("~") + '/EthoPy_Files/'
-            if not os.path.isdir(self.source_path):  os.makedirs(self.source_path)  # create path if necessary
-            print('setting local storage directory: ', self.source_path)
-=======
 
     def _resolve_protocol_parameters(
             self, protocol: Union[str, int, None]) -> Tuple[Optional[int], Optional[str]]:
@@ -286,7 +268,6 @@
                 protocol_path = os.path.join(
                     str(pathlib.Path(__file__).parent.absolute()), "..", "conf", filename
                     )
->>>>>>> 21f3905e
         else:
             protocol_path = None
         self._protocol_path = protocol_path
@@ -1032,8 +1013,6 @@
             self.log_recording(rec_key)
 
         return self.datasets[filename]
-<<<<<<< HEAD
-=======
 
     def log_recording(self, rec_key):
         """
@@ -1058,7 +1037,6 @@
         )
         rec_idx = 1 if not recs else max(recs) + 1
         self.log('Recording', data={**rec_key, 'rec_idx': rec_idx}, schema='recording')
->>>>>>> 21f3905e
 
     def closeDatasets(self):
         """
