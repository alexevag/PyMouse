import numpy, socket, json, os, pathlib, threading, subprocess, time, platform
from queue import PriorityQueue
from datetime import datetime
from dataclasses import dataclass
from dataclasses import field as datafield
from typing import Any
import datajoint as dj
from utils.helper_functions import *
from utils.Timer import Timer
from utils.Writer import Writer
from typing import Optional, Tuple, Dict

dj.config["enable_python_native_blobs"] = True

schemata = {'experiment': 'lab_experiments',
            'stimulus'  : 'lab_stimuli',
            'behavior'  : 'lab_behavior',
            'recording' : 'lab_recordings',
            'mice'      : 'lab_mice'}

VERSION = '0.1'

for schema, value in schemata.items():  # separate connection for internal comminication
    globals()[schema] = dj.create_virtual_module(schema, value, create_tables=True, create_schema=True)


class Logger:
    trial_key, setup_info, _schemata, datasets = dict(animal_id=0, session=1, trial_idx=0), dict(), dict(), dict()
    lock, queue, ping_timer, logger_timer, total_reward, curr_state = False, PriorityQueue(), Timer(), Timer(), 0, ''

    def __init__(self, protocol=False):
        self.setup = socket.gethostname()
        system = platform.uname()
        if isinstance(protocol, str):
            if not os.path.isfile(protocol): protocol = int(protocol)
        self.protocol = protocol
        self.is_pi = system.machine.startswith("arm") or system.machine=='aarch64' if system.system == 'Linux' else False
        self.manual_run = True if protocol else False
        self.setup_status = 'running' if self.manual_run else 'ready'
        con_info = dj.conn.connection.conn_info
        self.private_conn = dj.Connection(con_info['host'], con_info['user'], con_info['passwd'])
        for schema, value in schemata.items():  # separate connection for internal communication
            self._schemata.update({schema: dj.create_virtual_module(schema, value, connection=self.private_conn)})
        self.thread_end, self.thread_lock = threading.Event(),  threading.Lock()
        self.inserter_thread = threading.Thread(target=self.inserter)
        self.getter_thread = threading.Thread(target=self.getter)
        self.inserter_thread.start()
        self.log_setup(protocol)
        self.getter_thread.start()
        self.logger_timer.start()
        self.Writer = Writer
        self.rec_fliptimes = True

        # set up paths
        if 'source_path' in dj.config and not os.path.isdir(dj.config['source_path']):
            self.source_path = dj.config['source_path']
            if not os.path.isdir(self.source_path):  os.makedirs(self.source_path)  # create path if necessary
        elif 'source_path' not in dj.config or not os.path.isdir(dj.config['source_path']):
            self.source_path = os.path.expanduser("~") + '/EthoPy_Files/'
            if not os.path.isdir(self.source_path):  os.makedirs(self.source_path)  # create path if necessary
            print('setting local storage directory: ', self.source_path)
        else:
            self.source_path = dj.config['source_path']

        if 'target_path' in dj.config and os.path.isdir(dj.config['target_path']):
            self.target_path = dj.config['target_path']
        else:
            self.target_path = False

    def setup_schema(self, extra_schema):
        for schema, value in extra_schema.items():
            globals()[schema] = dj.create_virtual_module(schema, value, create_tables=True, create_schema=True)
            self._schemata.update({schema: dj.create_virtual_module(schema, value, connection=self.private_conn)})

    def put(self, **kwargs):
        item = PrioritizedItem(**kwargs)
        self.queue.put(item)
        if not item.block: self.queue.task_done()
        else: self.queue.join()

    def inserter(self):
        while not self.thread_end.is_set():
            if self.queue.empty():  time.sleep(.5); continue
            item = self.queue.get()
            skip = False if item.replace else True
            table = rgetattr(self._schemata[item.schema], item.table)
            self.thread_lock.acquire()
            try:
                table.insert1(item.tuple, ignore_extra_fields=item.ignore_extra_fields,
                              skip_duplicates=skip, replace=item.replace)
                if item.validate:  # validate tuple exists in database
                    key = {k: v for (k, v) in item.tuple.items() if k in table.primary_key}
                    if 'status' in item.tuple.keys(): key['status'] = item.tuple['status']
                    while not len(table & key) > 0: time.sleep(.5)
            except Exception as e:
                if item.error: self.thread_end.set(); raise
                print('Failed to insert:\n', item.tuple, '\n in ', table, '\n With error:\n', e, '\nWill retry later')
                item.error = True
                item.priority = item.priority + 2
                self.queue.put(item)
            self.thread_lock.release()
            if item.block: self.queue.task_done()

    def getter(self):
        while not self.thread_end.is_set():
            self.thread_lock.acquire()
            self.setup_info = (self._schemata['experiment'].Control() & dict(setup=self.setup)).fetch1()
            self.thread_lock.release()
            self.setup_status = self.setup_info['status']
            time.sleep(1)  # update once a second

    def log(self, table, data=dict(), **kwargs):
        tmst = self.logger_timer.elapsed_time()
        self.put(table=table, tuple={**self.trial_key, 'time': tmst, **data}, **kwargs)
        if self.manual_run and table == 'Trial.StateOnset': print('State: ', data['state'])
        return tmst

    def log_setup(self, task=False):
        rel = experiment.Control() & dict(setup=self.setup)
        key = rel.fetch1() if numpy.size(rel.fetch()) else dict(setup=self.setup)
        if task and isinstance(task, int): key['task_idx'] = task
        key = {**key, 'ip': self.get_ip(), 'status': self.setup_status}
        self.put(table='Control', tuple=key, replace=True, priority=1, block=True, validate=True)

    def get_last_session(self):
        last_sessions = (experiment.Session() & dict(animal_id=self.get_setup_info('animal_id'))).fetch('session')
        return 0 if numpy.size(last_sessions) == 0 else numpy.max(last_sessions)

    def log_session(self, params, log_protocol=False):
        self.total_reward = 0
        self.trial_key = dict(animal_id=self.get_setup_info('animal_id'),
                              trial_idx=0, session=self.get_last_session() + 1)
        session_key = {**self.trial_key, **params, 'setup': self.setup,
                       'user_name': params['user'] if 'user_name' in params else 'bot'}
        if self.manual_run: print('Logging Session: ', session_key)
        self.put(table='Session', tuple=session_key, priority=1, validate=True, block=True)
        if log_protocol:
            pr_name, pr_file = self.get_protocol(raw_file=True)
            git_hash = subprocess.check_output(['git', 'rev-parse', '--short', 'HEAD']).decode('ascii').strip()
            self.put(table='Session.Protocol', tuple={**self.trial_key, 'protocol_name': pr_name,
                                                      'protocol_file': pr_file, 'git_hash': git_hash})
        self.put(table='Configuration', tuple=self.trial_key, schema='behavior', priority=2, validate=True, block=True)
        self.put(table='Configuration', tuple=self.trial_key, schema='stimulus', priority=2, validate=True, block=True)
        ports = (experiment.SetupConfiguration.Port & {'setup_conf_idx': params['setup_conf_idx']}
                 ).fetch(as_dict=True)
        for port in ports:
            self.put(table='Configuration.Port', tuple={**port, **self.trial_key}, schema='behavior')
        screens = (experiment.SetupConfiguration.Screen & {'setup_conf_idx': params['setup_conf_idx']}
                   ).fetch(as_dict=True)
        for scr in screens:
            self.put(table='Configuration.Screen', tuple={**scr, **self.trial_key}, schema='stimulus')
        balls = (experiment.SetupConfiguration.Ball & {'setup_conf_idx': params['setup_conf_idx']}
                 ).fetch(as_dict=True)
        for ball in balls:
            self.put(table='Configuration.Ball', tuple={**ball, **self.trial_key}, schema='behavior')
        speakers = (experiment.SetupConfiguration.Speaker & {'setup_conf_idx': params['setup_conf_idx']}
                 ).fetch(as_dict=True)
        for spk in speakers:
            self.put(table='Configuration.Speaker', tuple={**spk, **self.trial_key}, schema='stimulus')

        key = {'session': self.trial_key['session'], 'trials': 0, 'total_liquid': 0, 'difficulty': 1, 'state': ''}
        if 'start_time' in params:
            tdelta = lambda t: datetime.strptime(t, "%H:%M:%S") - datetime.strptime("00:00:00", "%H:%M:%S")
            key = {**key,'start_time': str(tdelta(params['start_time'])), 'stop_time': str(tdelta(params['stop_time']))}
        self.update_setup_info({**key, "status":self.setup_info['status']})
        self.logger_timer.start()  # start session time

    def update_setup_info(self, info, key=dict()):
        self.setup_info = {**(experiment.Control() & {**{'setup': self.setup}, **key}).fetch1(), **info}
        block = True if 'status' in info else False
        self.put(table='Control', tuple=self.setup_info, replace=True, priority=1, block=block, validate=block)
        self.setup_status = self.setup_info['status']

    def log_recording(self, key: Dict[str, any]):
        """
        Logs a recording.
        Args:
            key (dict): A dictionary containing information about the recording.
        Returns:
            None
        """
        recs = self.get(
            schema="recording",
            table="Recording",
            key=self.trial_key,
            fields=["rec_idx"],
        )
        rec_idx = 1 if len(recs)==0 else max(recs) + 1
        self.log("Recording", data={**key, "rec_idx": rec_idx}, schema="recording", block=True)

    def get_setup_info(self, field):
        return (experiment.Control() & dict(setup=self.setup)).fetch1(field)

    def get(self, schema='experiment', table='Control', fields='', key=dict(), **kwargs):
        table = rgetattr(eval(schema), table)
        return (table() & key).fetch(*fields, **kwargs)

    def get_protocol(self, task_idx=None, raw_file=False):
        if not task_idx and not isinstance(self.protocol, str):
            task_idx = self.get_setup_info('task_idx')
            if not len(experiment.Task() & dict(task_idx=task_idx)) > 0: return False
            protocol = (experiment.Task() & dict(task_idx=task_idx)).fetch1('protocol')
        else:
            protocol = self.protocol
        path, filename = os.path.split(protocol)
        if not path: protocol = str(pathlib.Path(__file__).parent.absolute()) + '/../conf/' + filename
        if raw_file:
            return protocol, np.fromfile(protocol, dtype=np.int8)
        else:
            return protocol

    def update_trial_idx(self, trial_idx): self.trial_key['trial_idx'] = trial_idx

    def ping(self, period=5000):
        if self.ping_timer.elapsed_time() >= period:  # occasionally update control table
            self.ping_timer.start()
            self.update_setup_info({'last_ping': str(datetime.now().strftime("%Y-%m-%d %H:%M:%S")),
                                    'queue_size': self.queue.qsize(), 'trials': self.trial_key['trial_idx'],
                                    'total_liquid': self.total_reward, 'state': self.curr_state})

    def cleanup(self):
        while not self.queue.empty(): print('Waiting for empty queue... qsize: %d' % self.queue.qsize()); time.sleep(1)
        self.thread_end.set()

<<<<<<< HEAD
    def createDataset(
                self,
                path: str,
                target_path: str,
                dataset_name: str,
                dataset_type: type,
                filename: Optional[str] = None,
            ) -> Tuple[str, Any]:
                """
                Create a dataset and return the filename and dataset object.
                Args:
                    path (str): The path where the dataset will be saved.
                    target_path (str): The target path for the dataset.
                    dataset_name (str): The name of the dataset.
                    dataset_type (type): The datatype of the dataset.
                    filename (str, optional): The filename for the dataset. If not provided, a default filename will be generated based on the dataset name, animal ID, session, and current timestamp.
                Returns:
                    Tuple[str, Any]: A tuple containing the filename and the dataset object.
                """
                # Generate filename if not provided
                if filename is None:
                    filename = "%s_%d_%d_%s.h5" % (
                        dataset_name,
                        self.trial_key["animal_id"],
                        self.trial_key["session"],
                        datetime.now().strftime("%Y-%m-%d-%H-%M-%S"),
                    )

                # Create dataset
                self.datasets[dataset_name] = self.Writer(path + filename, target_path)
                self.datasets[dataset_name].createDataset(
                    dataset_name, shape=(1,), dtype=dataset_type
                )

                # Return filename and dataset object
                return filename, self.datasets[dataset_name]
=======
    def createDataset(self, dataset_name, dataset_type, log=True):

        path = self.source_path + 'Recordings/%d_%d/' % (self.trial_key['animal_id'], self.trial_key['session'])
        if not os.path.isdir(path):  os.makedirs(path) # create path if necessary

        if not os.path.isdir(self.target_path):
            print('No target directory set! Autocopying will not work.')
            target_path = False
        else:
            target_path = self.target_path + '%d_%d/' % (self.trial_key['animal_id'], self.trial_key['session'])
            if not os.path.isdir(target_path): os.makedirs(target_path)

        filename = '%s_%d_%d_%s.h5' % (dataset_name, self.trial_key['animal_id'],
                                         self.trial_key['session'], datetime.now().strftime("%Y-%m-%d-%H-%M-%S"))
        self.datasets[dataset_name] = self.Writer(path + filename, target_path)
        self.datasets[dataset_name].createDataset(dataset_name, shape=(1,), dtype=dataset_type)
        rec_key = dict(rec_aim=dataset_name, software='EthoPy', version=VERSION,
                       filename=filename, source_path=path, target_path=target_path)
        if log: self.log_recording(rec_key)
        return self.datasets[dataset_name]

    def log_recording(self, rec_key):
        recs = self.get(schema='recording', table='Recording', key=self.trial_key, fields=['rec_idx'])
        rec_idx = 1 if not recs else max(recs) + 1
        self.log('Recording', data={**rec_key, 'rec_idx': rec_idx}, schema='recording')
>>>>>>> 384b4aa2

    def closeDatasets(self):
        for dataset in self.datasets:
            self.datasets[dataset].exit()

    @staticmethod
    def get_ip():
        s = socket.socket(socket.AF_INET, socket.SOCK_DGRAM)
        try: s.connect(("8.8.8.8", 80)); IP = s.getsockname()[0]
        except Exception: IP = '127.0.0.1'
        finally: s.close()
        return IP


@dataclass(order=True)
class PrioritizedItem:
    table: str = datafield(compare =False)
    tuple: Any = datafield(compare=False)
    field: str = datafield(compare=False, default='')
    value: Any = datafield(compare=False, default='')
    schema: str = datafield(compare=False, default='experiment')
    replace: bool = datafield(compare=False, default=False)
    block: bool = datafield(compare=False, default=False)
    validate: bool = datafield(compare=False, default=False)
    priority: int = datafield(default=50)
    error: bool = datafield(compare=False, default=False)
    ignore_extra_fields: bool = datafield(compare=False, default=True)
<|MERGE_RESOLUTION|>--- conflicted
+++ resolved
@@ -1,14 +1,23 @@
-import numpy, socket, json, os, pathlib, threading, subprocess, time, platform
-from queue import PriorityQueue
-from datetime import datetime
+import json
+import os
+import pathlib
+import platform
+import socket
+import subprocess
+import threading
+import time
 from dataclasses import dataclass
 from dataclasses import field as datafield
-from typing import Any
+from datetime import datetime
+from queue import PriorityQueue
+from typing import Any, Dict, Optional, Tuple
+
 import datajoint as dj
+import numpy
+
 from utils.helper_functions import *
 from utils.Timer import Timer
 from utils.Writer import Writer
-from typing import Optional, Tuple, Dict
 
 dj.config["enable_python_native_blobs"] = True
 
@@ -222,70 +231,59 @@
         while not self.queue.empty(): print('Waiting for empty queue... qsize: %d' % self.queue.qsize()); time.sleep(1)
         self.thread_end.set()
 
-<<<<<<< HEAD
     def createDataset(
-                self,
-                path: str,
-                target_path: str,
-                dataset_name: str,
-                dataset_type: type,
-                filename: Optional[str] = None,
-            ) -> Tuple[str, Any]:
-                """
-                Create a dataset and return the filename and dataset object.
-                Args:
-                    path (str): The path where the dataset will be saved.
-                    target_path (str): The target path for the dataset.
-                    dataset_name (str): The name of the dataset.
-                    dataset_type (type): The datatype of the dataset.
-                    filename (str, optional): The filename for the dataset. If not provided, a default filename will be generated based on the dataset name, animal ID, session, and current timestamp.
-                Returns:
-                    Tuple[str, Any]: A tuple containing the filename and the dataset object.
-                """
-                # Generate filename if not provided
-                if filename is None:
-                    filename = "%s_%d_%d_%s.h5" % (
-                        dataset_name,
-                        self.trial_key["animal_id"],
-                        self.trial_key["session"],
-                        datetime.now().strftime("%Y-%m-%d-%H-%M-%S"),
-                    )
-
-                # Create dataset
-                self.datasets[dataset_name] = self.Writer(path + filename, target_path)
-                self.datasets[dataset_name].createDataset(
-                    dataset_name, shape=(1,), dtype=dataset_type
-                )
-
-                # Return filename and dataset object
-                return filename, self.datasets[dataset_name]
-=======
-    def createDataset(self, dataset_name, dataset_type, log=True):
+                    self,
+                    dataset_name: str,
+                    dataset_type: type,
+                    filename: Optional[str] = None,
+                    log=True,
+                ) -> Tuple[str, Any]:
+        """
+        Create a dataset and return the filename and dataset object.
+        Args:
+            target_path (str): The target path for the dataset.
+            dataset_name (str): The name of the dataset.
+            dataset_type (type): The datatype of the dataset.
+            filename (str, optional): The filename for the dataset. If not provided, 
+            a default filename will be generated based on the dataset name, animal ID, 
+            session, and current timestamp.
+            log (bool): If True call the log_recording
+        Returns:
+            Tuple[str, Any]: A tuple containing the filename and the dataset object.
+        """
 
         path = self.source_path + 'Recordings/%d_%d/' % (self.trial_key['animal_id'], self.trial_key['session'])
-        if not os.path.isdir(path):  os.makedirs(path) # create path if necessary
+        if not os.path.isdir(path):
+            os.makedirs(path) # create path if necessary
 
         if not os.path.isdir(self.target_path):
             print('No target directory set! Autocopying will not work.')
             target_path = False
         else:
             target_path = self.target_path + '%d_%d/' % (self.trial_key['animal_id'], self.trial_key['session'])
-            if not os.path.isdir(target_path): os.makedirs(target_path)
-
-        filename = '%s_%d_%d_%s.h5' % (dataset_name, self.trial_key['animal_id'],
-                                         self.trial_key['session'], datetime.now().strftime("%Y-%m-%d-%H-%M-%S"))
+            if not os.path.isdir(target_path): 
+                os.makedirs(target_path)
+
+        # Generate filename if not provided
+        if filename is None:
+            filename = "%s_%d_%d_%s.h5" % (
+                dataset_name,
+                self.trial_key["animal_id"],
+                self.trial_key["session"],
+                datetime.now().strftime("%Y-%m-%d-%H-%M-%S"),
+            )
+        # Create dataset
         self.datasets[dataset_name] = self.Writer(path + filename, target_path)
-        self.datasets[dataset_name].createDataset(dataset_name, shape=(1,), dtype=dataset_type)
-        rec_key = dict(rec_aim=dataset_name, software='EthoPy', version=VERSION,
-                       filename=filename, source_path=path, target_path=target_path)
-        if log: self.log_recording(rec_key)
+        self.datasets[dataset_name].createDataset(
+            dataset_name, shape=(1,), dtype=dataset_type
+        )
+
+        if log:
+            rec_key = dict(rec_aim=dataset_name, software='EthoPy', version=VERSION,
+                        filename=filename, source_path=path, target_path=target_path)
+            self.log_recording(rec_key)
+
         return self.datasets[dataset_name]
-
-    def log_recording(self, rec_key):
-        recs = self.get(schema='recording', table='Recording', key=self.trial_key, fields=['rec_idx'])
-        rec_idx = 1 if not recs else max(recs) + 1
-        self.log('Recording', data={**rec_key, 'rec_idx': rec_idx}, schema='recording')
->>>>>>> 384b4aa2
 
     def closeDatasets(self):
         for dataset in self.datasets:
