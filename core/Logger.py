--- conflicted
+++ resolved
@@ -703,21 +703,14 @@
             schema (str): The schema for the configuration.
         """
         for config_table in config_tables:
-<<<<<<< HEAD
             try:
                 configuration_data = (
-                    getattr(experiment.SetupConfiguration, config_table.split('.')[1])
+                    getattr(interface.SetupConfiguration, config_table.split('.')[1])
                     & {"setup_conf_idx": params["setup_conf_idx"]}
                 ).fetch(as_dict=True)
             except Exception as e:
                 logging.info(f"Configuration tables is not defined: {e}")
                 continue
-=======
-            configuration_data = (
-                getattr(interface.SetupConfiguration, config_table.split('.')[1])
-                & {"setup_conf_idx": params["setup_conf_idx"]}
-            ).fetch(as_dict=True)
->>>>>>> b06989f5
             # put the configuration data in the configuration table
             # it can be a list of configurations (e.g have two ports with different ids)
             for conf in configuration_data:
