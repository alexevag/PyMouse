from time import sleep
import numpy as np
from utils.Timer import *
from utils.helper_functions import *
from concurrent.futures import ThreadPoolExecutor
import threading, multiprocessing, struct, time, socket
from datetime import datetime


class Interface:
    port, lick_tmst, ready_dur, activity_tmst, ready_tmst, pulse_rew = 0, 0, 0, 0, 0, dict()
    ready, logging, timer_ready, weight_per_pulse, pulse_dur, channels = False, False, Timer(), dict(), dict(), dict()

    def __init__(self, exp=[], callbacks=True, logging=True):
        self.callbacks = callbacks
        self.logging = logging
        self.exp = exp
        self.logger = exp.logger
        self.ports = self.channels['liquid'].keys()

    def load_calibration(self):
        for port in list(set(self.ports)):
            self.pulse_rew[port] = dict()
            key = dict(setup=self.logger.setup, port=port)
            dates = self.logger.get(schema='behavior', table='PortCalibration', key=key, fields=['date'], order_by='date')
            if np.size(dates) < 1:
                print('No PortCalibration found!')
                self.exp.quit = True
                break
            key['date'] = dates[-1]  # use the most recent calibration
            self.pulse_dur[port], pulse_num, weight = self.logger.get(schema='behavior', table='PortCalibration.Liquid',
                                                                 key=key, fields=['pulse_dur', 'pulse_num', 'weight'])
            self.weight_per_pulse[port] = np.divide(weight, pulse_num)

    def give_liquid(self, port, duration=False, log=True):
        pass

    def give_odor(self, odor_idx, duration, log=True):
        pass

    def give_sound(self, sound_freq, duration, dutycycle):
        pass

    def get_last_lick(self):
        port = self.port
        self.port = 0
        return port, self.lick_tmst

    def in_position(self):
        return True, 0

    def create_pulse(self, port, duration):
        pass

    def log_activity(self, table, key):
        self.activity_tmst = self.logger.logger_timer.elapsed_time()
        key.update({'time': self.activity_tmst, **self.logger.trial_key})
        if self.logging:
            self.logger.log('Activity', key, schema='behavior', priority=5)
            self.logger.log('Activity.' + table, key, schema='behavior')
        return self.activity_tmst

    def calc_pulse_dur(self, reward_amount):  # calculate pulse duration for the desired reward amount
        actual_rew = dict()
        for port in list(set(self.ports)):
            if reward_amount not in self.pulse_rew[port]:
                duration = np.interp(reward_amount/1000, self.weight_per_pulse[port], self.pulse_dur[port])
                self._create_pulse(port, duration)
                self.pulse_rew[port][reward_amount] = np.max((np.min(self.weight_per_pulse[port]),
                                                              reward_amount/1000)) * 1000 # in uL
            actual_rew[port] = self.pulse_rew[port][reward_amount]
        return actual_rew

    def cleanup(self):
        pass


class RPProbe(Interface):
    channels = {'odor': {1: 24, 2: 25},
                'liquid': {1: 22, 2: 23},
                'lick': {1: 17, 2: 27},
                'proximity': {1: 9},
                'sound': {1: 18}}

    def __init__(self, **kwargs):
        super(RPProbe, self).__init__(**kwargs)
        from RPi import GPIO
        import pigpio
        self.GPIO = GPIO
        self.GPIO.setmode(self.GPIO.BCM)
        self.thread = ThreadPoolExecutor(max_workers=2)
        self.frequency = 20
        self.pulses = dict()
        if 'lick' in self.channels:
            self.GPIO.setup(list(self.channels['lick'].values()), self.GPIO.IN, pull_up_down=GPIO.PUD_DOWN)
        if 'proximity' in self.channels:
            self.GPIO.setup(list(self.channels['proximity'].values()), self.GPIO.IN, pull_up_down=GPIO.PUD_DOWN)
        if 'odor' in self.channels:
            self.GPIO.setup(list(self.channels['odor'].values()), self.GPIO.OUT, initial=self.GPIO.LOW)
        self.Pulser = pigpio.pi()
        self.PulseGen = pigpio.pulse
        if 'liquid' in self.channels:
            for channel in self.channels['liquid']:
                self.Pulser.set_mode(self.channels['liquid'][channel], pigpio.OUTPUT)
        if 'sound' in self.channels:
            for channel in self.channels['sound']:
                self.Pulser.set_mode(self.channels['sound'][channel], pigpio.OUTPUT)
        if self.callbacks:
            if 'lick' in self.channels:
                for channel in self.channels['lick']:
                    self.GPIO.add_event_detect(self.channels['lick'][channel], self.GPIO.RISING,
                                               callback=self._port_licked, bouncetime=100)
            if 'proximity' in self.channels:
                for channel in self.channels['proximity']:
                    self.GPIO.add_event_detect(self.channels['proximity'][channel], self.GPIO.BOTH,
                                               callback=self._position_change, bouncetime=50)

    def setup_touch_exit(self):
        import ft5406 as TS
        self.ts = TS.Touchscreen()
        self.ts_press_event = TS.TS_PRESS
        for touch in self.ts.touches:
            touch.on_press = self._touch_handler
            touch.on_release = self._touch_handler
        self.ts.run()

    def _touch_handler(self, event, touch):
        if event == self.ts_press_event:
            if touch.x > 700 and touch.y < 50:
                print('Exiting')
                self.logger.update_setup_info({'status': 'stop'})

    def give_liquid(self, port, duration=False):
        if duration: self._create_pulse(port, duration)
        self.thread.submit(self._give_pulse, port)
        print('give water')

    def give_odor(self, delivery_port, odor_id, odor_duration, dutycycle):
        for i, idx in enumerate(odor_id):
            self.thread.submit(self.__pwd_out, self.channels['odor'][delivery_port[i]], odor_duration, dutycycle[i])

    def give_sound(self, sound_freq=40000, duration=500, dutycycle=50):
        self.thread.submit(self.__pwd_out, self.channels['sound'][1], sound_freq, duration, dutycycle)

    def in_position(self):
        ready = self._get_position() # handle missed events
        if self.ready != ready: self._position_change()
        ready_dur = self.timer_ready.elapsed_time() if self.ready else self.ready_dur
        return self.ready, ready_dur, self.ready_tmst

    def cleanup(self):
        self.Pulser.wave_clear()
        if self.callbacks:
            if 'lick' in self.channels:
<<<<<<< HEAD
                for channel in self.channels['lick']:
                    self.GPIO.remove_event_detect(self.channels['lick'][channel])
            if 'proximity' in self.channels:
                for channel in self.channels['proximity']:
                    self.GPIO.remove_event_detect(self.channels['proximity'][channel])
=======
                 for channel in self.channels['lick']:
                     self.GPIO.remove_event_detect(self.channels['lick'][channel])
            if 'proximity' in self.channels:
                 for channel in self.channels['proximity']:
                     self.GPIO.remove_event_detect(self.channels['proximity'][channel])
>>>>>>> 3027cd0c
        self.GPIO.cleanup()

    def _create_pulse(self, port, duration):
        if port in self.pulses:
            self.Pulser.wave_delete(self.pulses[port])
        pulse = []
        pulse.append(self.PulseGen(1 << self.channels['liquid'][port], 0, int(duration*1000)))
        pulse.append(self.PulseGen(0, 1 << self.channels['liquid'][port], int(duration)))
        self.Pulser.wave_add_generic(pulse)  # 500 ms flashes
        self.pulses[port] = self.Pulser.wave_create()

    def _give_pulse(self, port):
        self.Pulser.wave_send_once(self.pulses[port])

    def _port_licked(self, channel):
        self.port = reverse_lookup(self.channels['lick'], channel)
        self.lick_tmst = self.log_activity('Lick', dict(port=self.port))

    def _position_change(self, channel=0):
        port = reverse_lookup(self.channels['proximity'], channel) if channel else 0
        position = self._get_position()
        if position: self.timer_ready.start()
        if position and not self.ready:
            self.ready = True
            self.ready_tmst = self.log_activity('Proximity', dict(port=port, in_position=self.ready))
            print('in position')
        elif position and self.ready:
            self.ready = False
            tmst = self.log_activity('Proximity', dict(port=port, in_position=self.ready))
            self.ready_dur = tmst - self.ready_tmst
            print('off position')

    def __pwd_out(self, channel, duration, dutycycle):
        pwm = self.GPIO.PWM(channel, self.frequency)
        pwm.ChangeFrequency(self.frequency)
        pwm.start(dutycycle)
        sleep(duration/1000)    # to add a  delay in seconds
        pwm.stop()

    def __pwm_out(self, channel, freq, duration, dutycycle=50):
        self.Pulser.hardware_PWM(channel, freq, dutycycle*10000)
        sleep(duration/1000)    # to add a  delay in seconds
        self.Pulser.hardware_PWM(channel, 0, 0)

    def _get_position(self):
        return not self.GPIO.input(self.channels['proximity'][1])


class VRProbe(RPProbe):
    channels = {'odor': {1: 19, 2: 16, 3: 26, 4: 20},
                'liquid': {1: 22},
                'lick': {1: 17}}
    pwm = dict()

    def start_odor(self, dutycycle=50, frequency=10):
        for idx, channel in enumerate(list(self.channels['odor'].values())):
            self.pwm[idx] = self.GPIO.PWM(channel, frequency)
            self.pwm[idx].ChangeFrequency(frequency)
            self.pwm[idx].start(dutycycle)

    def update_odor(self, dutycycles):  # for 2D olfactory setup
        for idx, dutycycle in enumerate(dutycycles):
            self.pwm[idx].ChangeDutyCycle(dutycycle)

    def stop_odor(self):
        for idx, channel in enumerate(list(self.channels['odor'].values())):
            self.pwm[idx].stop()

    def cleanup(self):
        for idx, channel in enumerate(list(self.channels['odor'].values())):
            self.pwm[idx].stop()
        super().cleanup()


class Ball(Interface):
    def __init__(self, logger, ball_radius=0.125, path="", target_path=False):
        from utils.Writer import Writer
        self.cleanup()
        self.logger = logger
        self.mouse1 = MouseReader("/dev/input/by-path/platform-fd500000.pcie-pci-0000:01:00.0-usb-0:1.1:1.0-mouse", logger)
        self.mouse2 = MouseReader("/dev/input/by-path/platform-fd500000.pcie-pci-0000:01:00.0-usb-0:1.2:1.0-mouse", logger)
        self.Writer = Writer
        self.speed = 0
        self.timestamp = 0
        self.setPosition()
        self.phi_z1 = 1  # angle of z axis (rotation)
        self.phi_z2 = self.phi_z1
        self.phi_y1 = np.pi - 0.13  # angle of y1 axis (mouse1) .6
        self.phi_y2 = self.phi_y1 + np.pi/2  # angle of y2 axis (mouse2)
        self.ball_radius = ball_radius
        self.createDataset(path, target_path)
        self.thread_end = threading.Event()
        self.thread_runner = threading.Thread(target=self.readMouse)
        self.thread_runner.start()

    def readMouse(self):
        while not self.thread_end.is_set():
            x1, y1, x2, y2, tmst1, tmst2 = 0, 0, 0, 0, time.time(), time.time()
            while not self.mouse1.queue.empty():
                data1 = self.mouse1.queue.get()
                x1 += data1['x']; y1 += data1['y']; tmst1 = data1['timestamp']

            while not self.mouse2.queue.empty():
                data2 = self.mouse2.queue.get()
                x2 += data2['x']; y2 += data2['y']; tmst2 = data2['timestamp']

            theta_contamination1 = y2*(np.sin(self.phi_z1)**2)
            theta_contamination2 = -y1*(np.sin(self.phi_z2)**2)

            theta_step1 = (x1 - theta_contamination1)/(np.sin(self.phi_z1)**2)/self.ball_radius
            theta_step2 = (x2 - theta_contamination2)/(np.sin(self.phi_z2)**2)/self.ball_radius

            xm = y2 * np.cos(self.phi_y1) - y1 * np.sin(self.phi_y1)
            ym = y2 * np.sin(self.phi_y1) + y1 * np.cos(self.phi_y1)

            self.theta += (theta_step2 + theta_step1)/2
            self.theta = np.mod(self.theta, 2*np.pi)

            x = -xm*np.sin(self.theta) - ym*np.cos(self.theta)
            y = -xm*np.cos(self.theta) + ym*np.sin(self.theta)

            loc_x = self.loc_x + np.double(x)
            loc_y = self.loc_y + np.double(y)
            timestamp = max(tmst1, tmst2)
            self.speed = np.sqrt((loc_x - self.loc_x)**2 + (loc_y - self.loc_y)**2)/(timestamp - self.timestamp)
            self.loc_x = max(min(loc_x, self.xmx), 0)
            self.loc_y = max(min(loc_y, self.ymx), 0)
            self.timestamp = timestamp
            print(self.loc_x, self.loc_y, self.theta/np.pi*180)
            self.append2Dataset()
            time.sleep(.1)

    def setPosition(self, xmx=1, ymx=1, x0=0, y0=0, theta0=0):
        self.loc_x = x0
        self.loc_y = y0
        self.theta = theta0
        self.xmx = xmx
        self.ymx = ymx

    def getPosition(self):
        return self.loc_x, self.loc_y, self.theta,  self.timestamp

    def getSpeed(self):
        return self.speed

    def createDataset(self, path='', target_path=False):
        self.filename = '%d_%d_%s.h5' % (self.logger.trial_key['animal_id'],
                                         self.logger.trial_key['session'],
                                         datetime.now().strftime("%Y-%m-%d-%H-%M-%S"))
        self.datapath = path + self.filename
        TIME_SERIES_DOUBLE = np.dtype([("loc_x", np.double),
                                       ("loc_y", np.double),
                                       ("theta", np.double),
                                       ("tmst", np.double)])

        self.dataset = self.Writer(self.datapath, target_path)
        self.dataset.createDataset('tracking_data', shape=(4,), dtype=TIME_SERIES_DOUBLE)

    def append2Dataset(self):
        self.dataset.append('tracking_data', [self.loc_x, self.loc_y, self.theta, self.timestamp])

    def closeDatasets(self):
        self.dataset.exit()

    def cleanup(self):
        try:
            self.thread_end.set()
            self.closeDatasets()
            self.mouse1.close()
            self.mouse2.close()
        except:
            print('ball not running')


class MouseReader:
    def __init__(self, path, logger, dpm=31200):
        self.logger = logger
        self.dpm = dpm
        self.queue = multiprocessing.Queue()
        self.file = open(path, "rb")
        self.thread_end = multiprocessing.Event()
        self.thread_runner = multiprocessing.Process(target=self.reader, args=(self.queue, self.dpm,))
        self.thread_runner.start()

    def reader(self, queue, dpm):
        while not self.thread_end.is_set():
            data = self.file.read(3)  # Reads the 3 bytes
            x, y = struct.unpack("2b", data[1:])
            queue.put({'x': x/dpm, 'y': y/dpm, 'timestamp': self.logger.logger_timer.elapsed_time()})

    def close(self):
        self.thread_end.set()
        self.thread_runner.join()<|MERGE_RESOLUTION|>--- conflicted
+++ resolved
@@ -133,7 +133,6 @@
     def give_liquid(self, port, duration=False):
         if duration: self._create_pulse(port, duration)
         self.thread.submit(self._give_pulse, port)
-        print('give water')
 
     def give_odor(self, delivery_port, odor_id, odor_duration, dutycycle):
         for i, idx in enumerate(odor_id):
@@ -152,19 +151,11 @@
         self.Pulser.wave_clear()
         if self.callbacks:
             if 'lick' in self.channels:
-<<<<<<< HEAD
-                for channel in self.channels['lick']:
-                    self.GPIO.remove_event_detect(self.channels['lick'][channel])
-            if 'proximity' in self.channels:
-                for channel in self.channels['proximity']:
-                    self.GPIO.remove_event_detect(self.channels['proximity'][channel])
-=======
                  for channel in self.channels['lick']:
                      self.GPIO.remove_event_detect(self.channels['lick'][channel])
             if 'proximity' in self.channels:
                  for channel in self.channels['proximity']:
                      self.GPIO.remove_event_detect(self.channels['proximity'][channel])
->>>>>>> 3027cd0c
         self.GPIO.cleanup()
 
     def _create_pulse(self, port, duration):
@@ -219,10 +210,10 @@
                 'lick': {1: 17}}
     pwm = dict()
 
-    def start_odor(self, dutycycle=50, frequency=10):
+    def start_odor(self, dutycycle=50):
         for idx, channel in enumerate(list(self.channels['odor'].values())):
-            self.pwm[idx] = self.GPIO.PWM(channel, frequency)
-            self.pwm[idx].ChangeFrequency(frequency)
+            self.pwm[idx] = self.GPIO.PWM(channel, self.frequency)
+            self.pwm[idx].ChangeFrequency(self.frequency)
             self.pwm[idx].start(dutycycle)
 
     def update_odor(self, dutycycles):  # for 2D olfactory setup
@@ -351,6 +342,7 @@
 
     def reader(self, queue, dpm):
         while not self.thread_end.is_set():
+            # print('Reading file')
             data = self.file.read(3)  # Reads the 3 bytes
             x, y = struct.unpack("2b", data[1:])
             queue.put({'x': x/dpm, 'y': y/dpm, 'timestamp': self.logger.logger_timer.elapsed_time()})
