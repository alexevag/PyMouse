from core.Stimulus import *
import os
import time
import numpy as np
from direct.showbase.ShowBase import ShowBase
from direct.showbase.Loader import Loader
from direct.task import Task
import panda3d.core as core
from utils.Timer import *
from panda3d.core import NodePath, CardMaker, TextureStage, ClockObject


@stimulus.schema
class Objects(dj.Lookup):
    definition = """
    # object information
    obj_id               : int                          # object ID
    ---
    description          : varchar(256)                 # description
    object=null          : longblob                     # 3d file
    file_name=null       : varchar(255)   
    """

    def store(self, obj_id, file_name, description=''):
        tuple = dict(obj_id=obj_id, description=description,
                     object=np.fromfile(file_name, dtype=np.int8), file_name=file_name)
        self.insert1(tuple, replace=True)


@stimulus.schema
class Panda(Stimulus, dj.Manual):
    definition = """
    # This class handles the presentation of Objects with Panda3D
    -> StimCondition
    """

    class Object(dj.Part):
        definition = """
        # object conditions
        -> Panda
        -> Objects
        ---
        obj_pos_x             : blob
        obj_pos_y             : blob
        obj_mag               : blob
        obj_rot               : blob
        obj_tilt              : blob 
        obj_yaw               : blob
        obj_delay             : int
        obj_dur               : int
        obj_occluder           : int
        """

    class Environment(dj.Part):
        definition = """
        # object conditions
        -> Panda
        ---
        background_color      : tinyblob
        ambient_color         : tinyblob
        """

    class Movie(dj.Part):
        definition = """
        # object conditions
        -> Panda
        ---
        movie_name            : char(8)                      # short movie title
        clip_number           : int                          # clip index
        """

    class Light(dj.Part):
        definition = """
        # object conditions
        -> Panda
        light_idx             : tinyint
        ---
        light_color           : tinyblob
        light_dir             : tinyblob
        """

    cond_tables = ['Panda', 'Panda.Object', 'Panda.Environment', 'Panda.Light', 'Panda.Movie']
    required_fields = ['obj_id', 'obj_dur']
    default_key = {'background_color': (0, 0, 0),
                   'ambient_color': (0.1, 0.1, 0.1, 1),
                   'light_idx': (1, 2),
                   'light_color': (np.array([0.7, 0.7, 0.7, 1]), np.array([0.2, 0.2, 0.2, 1])),
                   'light_dir': (np.array([0, -20, 0]), np.array([180, -20, 0])),
                   'obj_pos_x': 0,
                   'obj_pos_y': 0,
                   'obj_mag': .5,
                   'obj_rot': 0,
                   'obj_tilt': 0,
                   'obj_yaw': 0,
                   'obj_delay': 0,
                   'obj_occluder': 0}

    object_files, is_recording = dict(), False

    def init(self, exp):
        super().init(exp)
        cls = self.__class__
        if "ShowBase" not in cls.__name__:
            self.__class__ = cls.__class__(cls.__name__ + "ShowBase", (cls, ShowBase), {})
        if self.logger.is_pi:
            self.fStartDirect = True
            self.windowType = None
            self.Fullscreen = True
        else:
            self.fStartDirect = False
            self.windowType = 'onscreen'
            self.Fullscreen = False

        self.path = self.logger.source_path + 'objects/'  # default path to copy local stimuli
        self.movie_path = self.logger.source_path + 'movies/'
        self.record_path = self.logger.source_path + 'recorded/'
        self.globalClock = ClockObject.getGlobalClock()
        self.fps = 30

        if not os.path.isdir(self.path): os.mkdir(self.path)
        if not os.path.isdir(self.movie_path): os.mkdir(self.movie_path)
        if self.is_recording and not os.path.isdir(self.record_path): os.mkdir(self.record_path)

        self.fill_colors.background_color = (0, 0, 0)

    def name(self):
        return 'Panda'

    def setup(self):
        ShowBase.__init__(self, fStartDirect=self.fStartDirect, windowType=self.windowType)
        self.props = core.WindowProperties()
        if self.monitor.fullscreen:
            self.props.setSize(self.pipe.getDisplayWidth(), self.pipe.getDisplayHeight())
            self.props.setFullscreen(self.Fullscreen)
        else:
            self.props.setOrigin(1921,0)
            self.props.setSize(self.monitor.resolution_x, self.monitor.resolution_y)
        self.props.setCursorHidden(True)
        self.props.setUndecorated(True)
        self.win.requestProperties(self.props)
        self.graphicsEngine.openWindows()
        self.set_background_color(0, 0, 0)

        self.disableMouse()
        self.in_operation = False
        self.present_movie = False

        # Create Ambient Light
        self.ambientLight = core.AmbientLight('ambientLight')
        self.ambientLightNP = self.render.attachNewNode(self.ambientLight)
        self.render.setLight(self.ambientLightNP)
        self.set_taskMgr()

    def prepare(self, curr_cond, stim_period=''):
        self.flag_no_stim = False
        if stim_period == '':
            self.curr_cond = curr_cond
        elif stim_period not in curr_cond:
            self.flag_no_stim = True
            return
        else: 
            self.curr_cond = curr_cond[stim_period]
        
        self.period = stim_period

        # set background color
        self.set_background_color(*self.curr_cond['background_color'])

        # Set Ambient Light
        self.ambientLight.setColor(self.curr_cond['ambient_color'])

        # Set Directional Light
        self.lights = dict();  self.lightsNP = dict()
        for idx, light_idx in enumerate(iterable(self.curr_cond['light_idx'])):
            self.lights[idx] = core.DirectionalLight('directionalLight_%d' % idx)
            self.lightsNP[idx] = self.render.attachNewNode(self.lights[idx])
            self.render.setLight(self.lightsNP[idx])
            self.lights[idx].setColor(tuple(self.curr_cond['light_color'][idx]))
            self.lightsNP[idx].setHpr(*self.curr_cond['light_dir'][idx])

        # Set Object tasks
        self.objects = dict()
        for idx, obj in enumerate(iterable(self.curr_cond['obj_id'])):
            self.objects[obj] = Agent(self, self.get_cond('obj_', idx))

        if 'movie_name' in self.curr_cond:
            self.present_movie = True
            loader = Loader(self)
            file_name = self.get_clip_info(self.curr_cond, 'file_name')
            self.mov_texture = loader.loadTexture(self.movie_path + file_name[0])
            cm = CardMaker("card")
            tx_scale = self.mov_texture.getTexScale()
            cm.setFrame(-1, 1, -tx_scale[1]/tx_scale[0], tx_scale[1]/tx_scale[0])
            self.movie_node = NodePath(cm.generate())
            self.movie_node.setTexture(self.mov_texture, 1)
            self.movie_node.setPos(0, 100, 0)
            self.movie_node.setTexScale(TextureStage.getDefault(), self.mov_texture.getTexScale())
            self.movie_node.setScale(48)
            self.movie_node.reparentTo(self.render)

    def start(self):
        if self.flag_no_stim: return
        self.fill()
        if not self.in_operation:
            self.timer.start()
            self.in_operation = True

        self.log_start()
        if self.present_movie: self.mov_texture.play()
        for idx, obj in enumerate(iterable(self.curr_cond['obj_id'])):
            self.objects[obj].run()
        self.flip(2)
        self.start_recording()

    def present(self):
        self.flip()
        if 'obj_dur' in self.curr_cond and self.curr_cond['obj_dur'] < self.timer.elapsed_time():
<<<<<<< HEAD
            self.isrunning = False
        # print(self.objects[3].pos)
=======
            self.in_operation = False
>>>>>>> de168b79

    def flip(self, n=1):
        for i in range(0, n):
            self.taskMgr.step()

    def stop(self):
        if self.flag_no_stim: return
        for idx, obj in self.objects.items():
            obj.remove(obj.task)
        for idx, light in self.lights.items():
            self.render.clearLight(self.lightsNP[idx])
        if self.present_movie:
            self.mov_texture.stop()
            self.movie_node.removeNode()
            self.present_movie = False
        self.render.clearLight

        self.stop_recording()
        self.flip(2) # clear double buffer
        self.log_stop()
        self.in_operation = False

    def fill(self, color=None):
        if not color: color = self.curr_cond['background_color']
        self.set_background_color(*color)
        self.flip(2)

    def close(self):
        pass

    def exit(self):
        self.destroy()
        if self.is_recording: self.create_movies()

    def record(self):
        self.is_recording = True

    def start_recording(self):
        if self.is_recording:
            self.record_task = self.movie(namePrefix=self.record_path + '/trial' + str(self.exp.curr_trial) + '_frame',
                                          duration=self.curr_cond['obj_dur'], fps=self.fps, format='png')
            self.globalClock.setMode(ClockObject.MLimited)
            self.globalClock.setFrameRate(self.fps)

    def stop_recording(self):
        if self.is_recording:
            self.taskMgr.remove(self.record_task)

    def create_movies(self):
        import glob, os
        print('creating movies..')
        for itrial in range(1, self.exp.curr_trial + 1):
            name = self.record_path + 'trial' + str(itrial) + '_frame_*.png'
            output_name = self.record_path + str(self.exp.logger.trial_key['animal_id']) + '_' + \
                          str(self.exp.logger.trial_key['session']) + '_trial' + str(itrial) + '.mov'
            print(output_name)
            os.system("ffmpeg -framerate " + str(self.fps) + " -pattern_type glob -i " + f'"{name}"'
                      + " -loglevel quiet -c:v libx264 -pix_fmt gray -crf 5 " + f'"{output_name}"')

        for f in glob.glob(self.record_path + '*.png'):
            os.remove(f)

    def get_cond(self, cond_name, idx=0):
        return {k.split(cond_name, 1)[1]: v if type(v) is int or type(v) is float else v[idx]
                for k, v in self.curr_cond.items() if k.startswith(cond_name)}

    def make_conditions(self, conditions):
        conditions = super().make_conditions(conditions)

        # store local copy of files
        if not os.path.isdir(self.path):  # create path if necessary
            os.makedirs(self.path)
        for cond in conditions:
            if 'movie_name' in cond:
                file = self.exp.logger.get(schema='stimulus', table='Movie.Clip', key=cond, fields=('file_name',))
                filename = self.movie_path + file[0]
                if not os.path.isfile(filename):
                    print('Saving %s' % filename)
                    clip = self.exp.logger.get(schema='stimulus', table='Movie.Clip', key=cond, fields=('clip',))
                    clip[0].tofile(filename)
            if not 'obj_id' in cond: continue
            for obj_id in iterable(cond['obj_id']):
                object_info = (Objects() & ('obj_id=%d' % obj_id)).fetch1()
                filename = self.path + object_info['file_name']
                self.object_files[obj_id] = filename
                if not os.path.isfile(filename): print('Saving %s' % filename); object_info['object'].tofile(filename)
        return conditions

    def get_clip_info(self, key, *fields):
        return self.logger.get(schema='stimulus', table='Movie.Clip', key=key, fields=fields)

    def set_taskMgr(self):
        """
        Use this at the setup of pandas because for some reason the taskMgr the first time it 
        doesn't work properly. It needs time sleep between steps or to run many steps
        """
        self.set_background_color((0, 0, 0))
        for i in range(0, 2):
            time.sleep(0.1)
            self.taskMgr.step()

class Agent(Panda):
    def __init__(self, env, cond):
        self.cond = cond
        self.env = env
        self.timer = Timer()
        self.duration = cond['dur']
        hfov = self.env.camLens.get_fov() * np.pi / 180 # half field of view in radians
        # define object time parameters
        self.rot_fun = self.time_fun(cond['rot'])
        self.tilt_fun = self.time_fun(cond['tilt'])
        self.yaw_fun = self.time_fun(cond['yaw'])
        self.z_loc = 2
        if cond['occluder']: self.z_loc = 1.5
        self.x_fun = self.time_fun(cond['pos_x'], lambda x, t: np.arctan(x * hfov[0]) * self.z_loc)
        self.y_fun = self.time_fun(cond['pos_y'], lambda x, t: np.arctan(x * hfov[0]) * self.z_loc)
        self.scale_fun = self.time_fun(cond['mag'], lambda x, t: .15*x)
        # add task object
        self.name = "Obj%s-Task" % cond['id']

    def run(self):
        self.timer.start()
        self.model = self.env.loader.loadModel(self.env.object_files[self.cond['id']])
        self.model.reparentTo(self.env.render)
        if self.cond['occluder']:
            self.model.setLightOff()
            self.model.setColor(*self.env.curr_cond['background_color'])
        self.task = self.env.taskMgr.doMethodLater(self.cond['delay']/1000, self.objTask, self.name)

    def objTask(self, task):
        t = self.timer.elapsed_time()/1000
        if t > self.duration/1000:
            self.remove(task)
            return
        self.model.setHpr(self.rot_fun(t), self.tilt_fun(t), self.yaw_fun(t))
        self.model.setPos(self.x_fun(t), self.z_loc, self.y_fun(t))
        self.model.setScale(self.scale_fun(t))
        self.pos = self.model.getPos()
        return Task.cont

    def remove(self, task):
        task.remove()
        self.model.removeNode()

    def time_fun(self, param, fun=lambda x, t: x):
        param = (iterable(param))
        idx = np.linspace(0, self.duration/1000, param.size)
        return lambda t: np.interp(t, idx, fun(param, t))
<|MERGE_RESOLUTION|>--- conflicted
+++ resolved
@@ -215,12 +215,7 @@
     def present(self):
         self.flip()
         if 'obj_dur' in self.curr_cond and self.curr_cond['obj_dur'] < self.timer.elapsed_time():
-<<<<<<< HEAD
-            self.isrunning = False
-        # print(self.objects[3].pos)
-=======
             self.in_operation = False
->>>>>>> de168b79
 
     def flip(self, n=1):
         for i in range(0, n):
