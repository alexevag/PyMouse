import base64
import functools
import hashlib
<<<<<<< HEAD
=======
import logging
>>>>>>> 21f3905e
import os
import sys
import threading
import time
from datetime import datetime
<<<<<<< HEAD
from itertools import product
from multiprocessing import Event as ProcessEvent
from multiprocessing.shared_memory import SharedMemory
from typing import Any, Dict, List, Tuple, Union

import numpy as np

try:
    import yaml
    IMPORT_YALM = True
except ImportError:
    IMPORT_YALM = False

try:
    from scipy import ndimage
    IMPORT_SCIPY=True
except ImportError:
    IMPORT_SCIPY=False
=======
from getpass import getpass
from itertools import product

import datajoint as dj
import numpy as np
from scipy import ndimage

>>>>>>> 21f3905e

def create_virtual_modules(schemata, create_tables=True,  create_schema=True):
    try:
        if dj.config["database.password"] is None:
            dj.config["database.password"] = getpass(prompt="Please enter DataJoint password: ")

        # Create virtual modules
        public_conn = dj.Connection(
            dj.config["database.host"],
            dj.config["database.user"],
            dj.config["database.password"],
        )
        virtual_modules = {}
        for name, schema in schemata.items():
            virtual_modules[name] = dj.create_virtual_module(name,
                                                             schema,
                                                             create_tables=create_tables,
                                                             create_schema=create_schema,
                                                             connection=public_conn)
        return virtual_modules, public_conn
    except Exception as e:
        error_message = (f"Failed to connect to the database due "
                         f"to an internet connection error: {e}")
        logging.error("ERROR %s", error_message)
        raise Exception(error_message) from e
    
def sub2ind(array_shape, rows, cols):
    return rows * array_shape[1] + cols


def flat2curve(I, dist, mon_size, **kwargs):
    def cart2pol(x, y):
        rho = np.sqrt(x ** 2 + y ** 2)
        phi = np.arctan2(y, x)
        return (phi, rho)

    def pol2cart(phi, rho):
        x = rho * np.cos(phi)
        y = rho * np.sin(phi)
        return (x, y)

    if not globals()["IMPORT_SCIPY"]:
        raise ImportError(
            "you need to install the scipy: sudo pip3 install scipy"
        )

    params = dict({'center_x': 0, 'center_y': 0, 'method': 'index'},
                  **kwargs)  # center_x, center_y points in normalized x coordinates from center

    # Shift the origin to the closest point of the image.
    nrows, ncols = np.shape(I)
    [yi, xi] = np.meshgrid(np.linspace(1, ncols, ncols),np.linspace(1, nrows, nrows))
    yt = yi - ncols/2 + params['center_y']*nrows - 0.5
    xt = xi - nrows/2 - params['center_x']*nrows - 0.5

    # Convert the Cartesian x- and y-coordinates to cylindrical angle (theta) and radius (r) coordinates
    [theta, r] = cart2pol(yt, xt)

    # Compute spherical radius
    diag = np.sqrt(sum(np.array(np.shape(I)) ** 2))  # diagonal in px
    dist_px = dist / 2.54 / mon_size * diag  # closest distance from the monitor in px
    phi = np.arctan(r / dist_px)

    h = np.cos(phi / 2) * dist_px
    r_new = 2 * np.sqrt(dist_px ** 2 - h ** 2)

    # Convert back to the Cartesian coordinate system. Shift the origin back to the upper-right corner of the image.
    [ut, vt] = pol2cart(theta, r_new)
    ui = ut + ncols / 2 - params['center_y'] * nrows
    vi = vt + nrows / 2 + params['center_x'] * nrows

    # Tranform image
    if params['method'] == 'index':
        idx = (vi.astype(int), ui.astype(int))
        transform = lambda x: x[idx]
    elif params['method'] == 'interp':
        transform = lambda x: ndimage.map_coordinates(x, [vi.ravel() - 0.5, ui.ravel() - 0.5], order=1,
                                                      mode='nearest').reshape(x.shape)
    return (transform(I), transform)


def reverse_lookup(dictionary, target):
    return next(key for key, value in dictionary.items() if value == target)


def factorize(cond: Dict[str, Any]) -> List[Dict[str, Any]]:
    """
    Factorizes conditions into individual combinations.

    This function takes a dictionary of conditions and generates all possible combinations
    of conditions, where each combination consists of one value for each key in the input
    dictionary.

    Args:
    - cond (Dict[str, Any]): A dictionary representing conditions.

    Returns:
    - List[Dict[str, Any]]: List of factorized conditions.

    Example:
    Suppose we have the following conditions:
    cond = {'param1': [1, 2], 'param2': [3, 4], 'param3': 'value', 'param4': (5, 6)}
    This function will generate the following combinations:
    [{'param1': 1, 'param2': 3, 'param3': 'value', 'param4': (5, 6)},
     {'param1': 1, 'param2': 4, 'param3': 'value', 'param4': (5, 6)},
     {'param1': 2, 'param2': 3, 'param3': 'value', 'param4': (5, 6)},
     {'param1': 2, 'param2': 4, 'param3': 'value', 'param4': (5, 6)}]
    """
    # Ensure all values are wrapped in lists
    values = [v if isinstance(v, list) else [v] for v in cond.values()]

    # Generate all combinations of conditions
    conds = []
    for combination in product(*values):
        # Create a dictionary representing each combination
        combined_cond = dict(zip(cond.keys(), combination))
        # Convert lists to tuples for immutability
        combined_cond = {
            k: tuple(v) if isinstance(v, list) else v for k, v in combined_cond.items()
        }
        conds.append(combined_cond)

    return conds


def make_hash(cond):
    def make_hashable(cond):
        if isinstance(cond, (tuple, list)):
            return tuple((make_hashable(e) for e in cond))
        if isinstance(cond, dict):
            return tuple(sorted((k, make_hashable(v)) for k, v in cond.items()))
        if isinstance(cond, (set, frozenset)):
            return tuple(sorted(make_hashable(e) for e in cond))
        return cond

    hasher = hashlib.md5()
    hasher.update(repr(make_hashable(cond)).encode())

    return base64.b64encode(hasher.digest()).decode()


def rgetattr(obj, attr, *args):
    def _getattr(obj, attr): return getattr(obj, attr, *args)
    return functools.reduce(_getattr, [obj] + attr.split('.'))


def iterable(v):
    return np.array([v]) if type(v) not in [np.array, np.ndarray, list, tuple] else v


class DictStruct:

    def __init__(self, dictionary):
        self.__dict__.update(**dictionary)

    def set(self, dictionary):
        for key, value in dictionary.items():
            setattr(self, key, value)

    def values(self):
        return self.__dict__.values()


def generate_conf_list(folder_path):
    contents = []
    files = os.listdir(folder_path)
    current_datetime = datetime.now().strftime('%Y-%m-%d %H:%M:%S')
    for i, file_name in enumerate(files):
        contents.append([i, file_name, '', current_datetime])
    return contents

def read_yalm(path:str, filename:str, variable:str) -> Any:
    """
    Read a YAML file and return a specific variable.

    Parameters:
        path (str): The path to the directory containing the file.
        filename (str): The name of the YAML file.
        variable (str): The name of the variable to retrieve from the YAML file.

    Returns:
        Any: The value of the specified variable from the YAML file.

    Raises:
        FileNotFoundError: If the specified file does not exist.
        KeyError: If the specified variable is not found in the YAML file.
    """
    if not globals()["IMPORT_YALM"]:
        raise ImportError(
            "you need to install the skvideo: sudo pip3 install PyYAML"
        )

    file_path = os.path.join(path, filename)
    if os.path.exists(file_path):
        with open(file_path, "r", encoding="UTF-8") as stream:
            file_yaml = yaml.safe_load(stream)
            try:
                return file_yaml[variable]
            except KeyError as exc:
                raise KeyError(f"The variable '{variable}' is not found in the YAML file.") from exc
    else:
        raise FileNotFoundError(f"There is no file '{filename}' in directory: '{path}'")

def shared_memory_array(name: str, rows_len: int, columns_len: int, dtype: str = "float32") -> tuple:
    """
    Creates or retrieves a shared memory array.

    Parameters:
        name (str): Name of the shared memory.
        rows_len (int): Number of rows in the array.
        columns_len (int): Number of columns in the array.
        dtype (str, optional): Data type of the array. Defaults to "float32".

    Returns:
        tuple(numpy.ndarray, multiprocessing.shared_memory.SharedMemory): 
        Shared memory array and SharedMemory object.
    """
    try:
        dtype_obj = np.dtype(dtype)
        bytes_per_item = dtype_obj.itemsize
        n_bytes = rows_len * columns_len * bytes_per_item

        # Create or retrieve the shared memory
        sm = SharedMemory(name=name, create=True, size=n_bytes)
    except FileExistsError:
        # Shared memory already exists, retrieve it
        sm = SharedMemory(name=name, create=False, size=n_bytes)
    except Exception as e:
        raise RuntimeError('Error creating/retrieving shared memory: ' + str(e)) from e

    # Create a numpy array that uses the shared memory
    shared_array = np.ndarray((rows_len, columns_len), dtype=dtype_obj, buffer=sm.buf)
    shared_array.fill(0)

    return shared_array, sm

def get_display_width_height(size: float, aspect_ratio: float) -> Tuple[float, float]:
    """
    Calculate the width and height of the screen in millimeters.

    Args:
        size (float): The diagonal size of the display in inches.
        aspect_ratio (float): The aspect ratio of the display.

    Returns:
        Tuple[float, float]: The width and height of the screen in millimeters.
    """
    # Calculate the diagonal size of the screen in millimeters
    screen_diagonal_mm = size * 25.4

    # Calculate the height of the screen in millimeters
    height = screen_diagonal_mm / np.sqrt(aspect_ratio**2 + 1)

    # Calculate the width of the screen in millimeters
    width = aspect_ratio * height

    return round(width, 2), round(height, 2)

def wait_for_flag(msg: str, flag: Union[threading.Event, ProcessEvent]) -> float:
    """
    Waits until the specified flag is set, printing a message and elapsed time.

    Args:
        msg (str): The message to be printed while waiting.
        flag: The event indicating whether the condition is met. It can be either threading.Event
        or multiprocessing.Event.

    Returns:
        float: elapsed time
    """
    if flag.is_set():
        return 0.  # If the flag is already set, return 0 as elapsed time

    start_time = time.time()
    while not flag.is_set():
        elapsed_time = time.time() - start_time
        for char in '|/-\\':
            sys.stdout.write(
                f'\r{msg}... {int(elapsed_time)}s {char}'
            )
            sys.stdout.flush()
            time.sleep(0.1)
    return elapsed_time<|MERGE_RESOLUTION|>--- conflicted
+++ resolved
@@ -1,22 +1,21 @@
 import base64
 import functools
 import hashlib
-<<<<<<< HEAD
-=======
 import logging
->>>>>>> 21f3905e
 import os
 import sys
 import threading
 import time
 from datetime import datetime
-<<<<<<< HEAD
+from getpass import getpass
 from itertools import product
 from multiprocessing import Event as ProcessEvent
 from multiprocessing.shared_memory import SharedMemory
 from typing import Any, Dict, List, Tuple, Union
 
+import datajoint as dj
 import numpy as np
+from scipy import ndimage
 
 try:
     import yaml
@@ -26,18 +25,10 @@
 
 try:
     from scipy import ndimage
-    IMPORT_SCIPY=True
+    IMPORT_SCIPY = True
 except ImportError:
-    IMPORT_SCIPY=False
-=======
-from getpass import getpass
-from itertools import product
-
-import datajoint as dj
-import numpy as np
-from scipy import ndimage
-
->>>>>>> 21f3905e
+    IMPORT_SCIPY = False
+
 
 def create_virtual_modules(schemata, create_tables=True,  create_schema=True):
     try:
@@ -63,7 +54,8 @@
                          f"to an internet connection error: {e}")
         logging.error("ERROR %s", error_message)
         raise Exception(error_message) from e
-    
+
+
 def sub2ind(array_shape, rows, cols):
     return rows * array_shape[1] + cols
 
@@ -209,7 +201,8 @@
         contents.append([i, file_name, '', current_datetime])
     return contents
 
-def read_yalm(path:str, filename:str, variable:str) -> Any:
+
+def read_yalm(path: str, filename: str, variable: str) -> Any:
     """
     Read a YAML file and return a specific variable.
 
@@ -241,6 +234,7 @@
     else:
         raise FileNotFoundError(f"There is no file '{filename}' in directory: '{path}'")
 
+
 def shared_memory_array(name: str, rows_len: int, columns_len: int, dtype: str = "float32") -> tuple:
     """
     Creates or retrieves a shared memory array.
@@ -274,6 +268,7 @@
 
     return shared_array, sm
 
+
 def get_display_width_height(size: float, aspect_ratio: float) -> Tuple[float, float]:
     """
     Calculate the width and height of the screen in millimeters.
@@ -295,6 +290,7 @@
     width = aspect_ratio * height
 
     return round(width, 2), round(height, 2)
+
 
 def wait_for_flag(msg: str, flag: Union[threading.Event, ProcessEvent]) -> float:
     """
